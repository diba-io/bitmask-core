--- conflicted
+++ resolved
@@ -3,14 +3,8 @@
 
 use anyhow::Result;
 use bitmask_core::{
-<<<<<<< HEAD
-    bitcoin::{
-        get_encrypted_wallet, get_wallet_data, hash_password, new_mnemonic_seed,
-        save_mnemonic_seed, sync_wallets,
-    },
-=======
     bitcoin::{decrypt_wallet, encrypt_wallet, get_wallet_data, hash_password, new_wallet},
->>>>>>> e60acd9a
+    bitcoin::{get_wallet_data, hash_password, sync_wallets},
     constants::{get_network, switch_network},
     structs::SecretString,
     util::init_logging,
@@ -117,23 +111,13 @@
 async fn get_wallet_balance() -> Result<()> {
     init_logging("wallet=info");
 
-<<<<<<< HEAD
-    let main_mnemonic = env::var("TEST_WALLET_SEED")?;
-    let hash = hash_password(ENCRYPTION_PASSWORD);
-    let main_mnemonic_data = save_mnemonic_seed(&main_mnemonic, &hash, SEED_PASSWORD).await?;
-    let main_vault = get_encrypted_wallet(&hash, &main_mnemonic_data.encrypted_descriptors)?;
-
-    sync_wallets().await?;
-
-    let main_btc_wallet = get_wallet_data(&main_vault.private.btc_descriptor_xprv, None).await?;
-
-    let btc_wallet = get_wallet_data(&main_vault.private.btc_descriptor_xprv, None).await?;
-=======
     let main_mnemonic = SecretString(env::var("TEST_WALLET_SEED")?);
     let seed_password = SecretString(SEED_PASSWORD.to_owned());
     let hash = hash_password(&SecretString(ENCRYPTION_PASSWORD.to_owned()));
     let encrypted_descriptors = encrypt_wallet(&main_mnemonic, &hash, &seed_password).await?;
     let main_vault = decrypt_wallet(&hash, &encrypted_descriptors)?;
+
+    sync_wallets().await?;
 
     let main_btc_wallet = get_wallet_data(
         &SecretString(main_vault.private.btc_descriptor_xprv.clone()),
@@ -146,7 +130,6 @@
         None,
     )
     .await?;
->>>>>>> e60acd9a
     warn!("Descriptor:", main_vault.private.btc_descriptor_xprv);
     warn!("Address:", main_btc_wallet.address);
     warn!("Wallet Balance:", btc_wallet.balance.confirmed.to_string());
