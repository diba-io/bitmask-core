#![cfg(not(target_arch = "wasm32"))]

use anyhow::Result;
use bitcoin::psbt::PartiallySignedTransaction;
use bitmask_core::{
    accept_transfer, create_asset,
    data::structs::{AssetTransfer, AssetUtxo},
    fund_vault, get_assets_vault, get_blinded_utxo, get_encrypted_wallet, get_mnemonic_seed,
    get_network, get_wallet, get_wallet_data, import_asset, save_mnemonic_seed, send_sats,
    sign_psbt, synchronize_wallet, transfer_assets, TransfersRequest,
};
use core::time;
use log::{debug, info};
use std::{collections::BTreeMap, env, str::FromStr, thread};

const ENCRYPTION_PASSWORD: &str = "hunter2";
const SEED_PASSWORD: &str = "";

const TICKER: &str = "TEST";
const NAME: &str = "Test asset";
const PRECISION: u8 = 3;
const SUPPLY: u64 = 1000;

fn init_logging() {
    if env::var("RUST_LOG").is_err() {
        env::set_var(
            "RUST_LOG",
            "bitmask_core=debug,bitmask_core::operations::rgb=trace,asset=debug",
        );
    }

    let _ = pretty_env_logger::try_init();
}

#[tokio::test]
async fn allow_transfer_one_asset_to_one_beneficiary() -> Result<()> {
<<<<<<< HEAD
    init_logging();
=======
    // if env::var("RUST_LOG").is_err() {
    //     env::set_var(
    //         "RUST_LOG",
    //         "bitmask_core=debug,bitmask_core::operations::rgb=trace,asset=debug",
    //     );
    // }
    let _ = pretty_env_logger::try_init();
>>>>>>> fbfe8a70
    let network = get_network()?;
    info!("Asset test on {network}");

    info!("Import wallets");
    let main_mnemonic = env::var("TEST_WALLET_SEED")?;
    let main_mnemonic_data =
        save_mnemonic_seed(&main_mnemonic, ENCRYPTION_PASSWORD, SEED_PASSWORD)?;

    let main_vault = get_encrypted_wallet(
        ENCRYPTION_PASSWORD,
        &main_mnemonic_data.serialized_encrypted_message,
    )?;

    let main_btc_wallet = get_wallet_data(
        &main_vault.btc_descriptor_xprv,
        Some(main_vault.btc_change_descriptor_xprv.clone()),
    )
    .await?;

    info!("Main vault address: {}", main_btc_wallet.address);
    assert!(
        !main_btc_wallet.transactions.is_empty(),
        "Main wallet transactions list is empty (has this wallet been funded?)"
    );

    info!("Create an ephemeral wallet from fresh mnemonic for purposes of the test");
    let tmp_mnemonic = get_mnemonic_seed(ENCRYPTION_PASSWORD, SEED_PASSWORD)?;

    info!("Get ephemeral vault properties");
    let tmp_vault = get_encrypted_wallet(
        ENCRYPTION_PASSWORD,
        &tmp_mnemonic.serialized_encrypted_message,
    )?;

    info!("Get sats wallet data");
    let btc_wallet = get_wallet_data(
        &tmp_vault.btc_descriptor_xprv,
        Some(tmp_vault.btc_change_descriptor_xprv.clone()),
    )
    .await?;

    info!("Fund ephemeral wallet");
    let tx = send_sats(
        &main_vault.btc_descriptor_xprv,
        &main_vault.btc_change_descriptor_xprv,
        &btc_wallet.address,
        100000,
        Some(1.1),
    )
    .await?;
    debug!("Ephemeral wallet funding tx: {tx:?}");

    info!("Get Walles");
    let assets_wallet = get_wallet_data(&tmp_vault.rgb_assets_descriptor_xpub, None).await?;
    let udas_wallet = get_wallet_data(&tmp_vault.rgb_udas_descriptor_xpub, None).await?;

    info!("Check Asset Vault");
    let mut assets_vault_details = get_assets_vault(
        &tmp_vault.rgb_assets_descriptor_xpub,
        &tmp_vault.rgb_udas_descriptor_xpub,
    )
    .await?;

    info!("Check Main Asset Vault");
    if assets_vault_details.assets_output.is_none() {
        info!("Missing an asset UTXO in vault. Funding vault...");
        assets_vault_details = fund_vault(
            &tmp_vault.btc_descriptor_xprv,
            &tmp_vault.btc_change_descriptor_xprv,
            &assets_wallet.address,
            &udas_wallet.address,
            1546,
            1546,
            Some(1.0),
        )
        .await?;
        debug!("Fund vault details: {assets_vault_details:#?}");
    }

    info!("Create fungible");
    let issued_asset = &create_asset(
        TICKER,
        NAME,
        PRECISION,
        SUPPLY,
        &assets_vault_details.assets_output.clone().unwrap(),
    )?;

    let asset_data = serde_json::to_string_pretty(&issued_asset)?;
    debug!("Asset data: {asset_data}");

    info!("Import Asset");
    let imported_asset = import_asset(&issued_asset.genesis, udas_wallet.utxos)?;
    assert_eq!(issued_asset.asset_id, imported_asset.id, "Asset IDs match");

    info!("Get a Blinded UTXO");
    let blinded_utxo = get_blinded_utxo(&assets_vault_details.assets_change_output)?;
    debug!("Blinded UTXO: {:?}", blinded_utxo);
    let transfers = vec![AssetTransfer {
        asset_contract: issued_asset.genesis.to_string(),
        asset_utxo: AssetUtxo {
            outpoint: assets_vault_details.assets_output.unwrap(),
            terminal_derivation: "/0/0".to_string(),
            commitment: "".to_string(),
        },
        asset_amount: SUPPLY,
        change_utxo: assets_vault_details.assets_change_output.unwrap(),
        beneficiaries: vec![format!("{}@{}", 10, blinded_utxo.conceal)],
    }];

    info!("Transfer asset");
    // Regtest workaround to sync transaction in electrs
    let five_secs = time::Duration::from_secs(5);
    thread::sleep(five_secs);
    let resp = transfer_assets(TransfersRequest {
        descriptor_xpub: tmp_vault.rgb_assets_descriptor_xpub,
        transfers,
    })
    .await?;
    debug!("Transfer response: {:#?}", &resp);

    let wallet = get_wallet(&tmp_vault.rgb_assets_descriptor_xprv, None)?;
    synchronize_wallet(&wallet).await?;

    let psbt = PartiallySignedTransaction::from_str(&resp.psbt)?;
    let transaction = sign_psbt(&wallet, psbt).await?;
    debug!("Transaction response: {:#?}", &transaction);

    info!("Accept transfer");
    for transfer in resp.declare.transfers {
        for beneficiary in transfer.beneficiaries {
            if blinded_utxo.conceal.eq(&beneficiary.outpoint) {
                let accept_details = accept_transfer(
                    &transfer.consignment,
                    &blinded_utxo.blinding,
                    &blinded_utxo.utxo.to_string(),
                )
                .await?;
                debug!("Accept response: {:#?}", &accept_details);
                assert_eq!(accept_details.id, issued_asset.asset_id, "RGB IDs match");
            }
        }
    }

    Ok(())
}

#[tokio::test]
async fn allow_transfer_one_asset_to_many_beneficiaries() -> Result<()> {
    init_logging();
    let network = get_network()?;
    info!("Asset test on {network}");

    info!("Import wallets");
    let main_mnemonic = env::var("TEST_WALLET_SEED")?;
    let main_mnemonic_data =
        save_mnemonic_seed(&main_mnemonic, ENCRYPTION_PASSWORD, SEED_PASSWORD)?;

    let main_vault = get_encrypted_wallet(
        ENCRYPTION_PASSWORD,
        &main_mnemonic_data.serialized_encrypted_message,
    )?;

    let main_btc_wallet = get_wallet_data(
        &main_vault.btc_descriptor_xprv,
        Some(main_vault.btc_change_descriptor_xprv.clone()),
    )
    .await?;

    info!("Main vault address: {}", main_btc_wallet.address);
    assert!(
        !main_btc_wallet.transactions.is_empty(),
        "Main wallet transactions list is empty (has this wallet been funded?)"
    );

    info!("Create an ephemeral wallet from fresh mnemonic for purposes of the test");
    let tmp_mnemonic = get_mnemonic_seed(ENCRYPTION_PASSWORD, SEED_PASSWORD)?;

    info!("Get ephemeral vault properties");
    let tmp_vault = get_encrypted_wallet(
        ENCRYPTION_PASSWORD,
        &tmp_mnemonic.serialized_encrypted_message,
    )?;

    info!("Get sats wallet data");
    let btc_wallet = get_wallet_data(
        &tmp_vault.btc_descriptor_xprv,
        Some(tmp_vault.btc_change_descriptor_xprv.clone()),
    )
    .await?;

    info!("Fund ephemeral wallet");
    let tx = send_sats(
        &main_vault.btc_descriptor_xprv,
        &main_vault.btc_change_descriptor_xprv,
        &btc_wallet.address,
        10000,
        Some(1.1),
    )
    .await?;
    debug!("Ephemeral wallet funding tx: {tx:?}");

    info!("Get Walles");
    let assets_wallet = get_wallet_data(&tmp_vault.rgb_assets_descriptor_xpub, None).await?;
    let udas_wallet = get_wallet_data(&tmp_vault.rgb_udas_descriptor_xpub, None).await?;

    info!("Check Asset Vault");
    let mut assets_vault_details = get_assets_vault(
        &tmp_vault.rgb_assets_descriptor_xpub,
        &tmp_vault.rgb_udas_descriptor_xpub,
    )
    .await?;

    info!("Check Main Asset Vault");
    if assets_vault_details.assets_output.is_none() {
        info!("Missing an asset UTXO in vault. Funding vault...");
        assets_vault_details = fund_vault(
            &tmp_vault.btc_descriptor_xprv,
            &tmp_vault.btc_change_descriptor_xprv,
            &assets_wallet.address,
            &udas_wallet.address,
            1546,
            1546,
            Some(1.0),
        )
        .await?;
        debug!("Fund vault details: {assets_vault_details:#?}");
    }

    info!("Create fungible");
    let issued_asset = &create_asset(
        TICKER,
        NAME,
        PRECISION,
        SUPPLY,
        &assets_vault_details.assets_output.clone().unwrap(),
    )?;

    let asset_data = serde_json::to_string_pretty(&issued_asset)?;
    debug!("Asset data: {asset_data}");

    info!("Import Asset");
    let imported_asset = import_asset(&issued_asset.genesis, udas_wallet.utxos)?;
    assert_eq!(issued_asset.asset_id, imported_asset.id, "Asset IDs match");

    info!("Get a Blinded UTXO");
    let blinded_utxo1 = get_blinded_utxo(&assets_vault_details.assets_change_output)?;
    debug!("Blinded UTXO 1: {:?}", blinded_utxo1.clone());

    let blinded_utxo2 = get_blinded_utxo(&assets_vault_details.assets_change_output)?;
    debug!("Blinded UTXO 2: {:?}", blinded_utxo2.clone());

    let transfers = vec![AssetTransfer {
        asset_contract: issued_asset.genesis.to_string(),
        asset_utxo: AssetUtxo {
            outpoint: assets_vault_details.assets_output.unwrap(),
            terminal_derivation: "/0/0".to_string(),
            commitment: "".to_string(),
        },
        asset_amount: SUPPLY,
        change_utxo: assets_vault_details.assets_change_output.unwrap(),
        beneficiaries: vec![
            format!("{}@{}", 10, blinded_utxo1.conceal.clone()),
            format!("{}@{}", 20, blinded_utxo2.conceal.clone()),
        ],
    }];

    let beneficiaries = BTreeMap::from([
        (blinded_utxo1.conceal.to_string(), blinded_utxo1),
        (blinded_utxo2.conceal.to_string(), blinded_utxo2),
    ]);

    info!("Transfer asset");
    // Regtest workaround to sync transaction in electrs
    let five_secs = time::Duration::from_secs(5);
    thread::sleep(five_secs);
    let resp = transfer_assets(TransfersRequest {
        descriptor_xpub: tmp_vault.rgb_assets_descriptor_xpub,
        transfers,
    })
    .await?;
    debug!("Transfer response: {:#?}", &resp);

    let wallet = get_wallet(&tmp_vault.rgb_assets_descriptor_xprv, None)?;
    synchronize_wallet(&wallet).await?;

    let psbt = PartiallySignedTransaction::from_str(&resp.psbt)?;
    let transaction = sign_psbt(&wallet, psbt).await?;
    debug!("Transaction response: {:#?}", &transaction);

    info!("Accept transfer");
    for transfer in resp.declare.transfers {
        for beneficiary in transfer.beneficiaries {
            if beneficiaries.contains_key(&beneficiary.outpoint) {
                let reveal = beneficiaries
                    .get(&beneficiary.outpoint)
                    .expect("Beneficiary not found in transition");
                let accept_details = accept_transfer(
                    &transfer.consignment,
                    &reveal.blinding,
                    &reveal.utxo.to_string(),
                )
                .await?;
                debug!("Accept response: {:#?}", &accept_details);
                assert_eq!(accept_details.id, issued_asset.asset_id, "RGB IDs match");
            }
        }
    }

    Ok(())
}

#[tokio::test]
async fn allow_transfer_assets_to_one_beneficiary() -> Result<()> {
    init_logging();
    let network = get_network()?;
    info!("Asset test on {network}");

    info!("Import wallets");
    let main_mnemonic = env::var("TEST_WALLET_SEED")?;
    let main_mnemonic_data =
        save_mnemonic_seed(&main_mnemonic, ENCRYPTION_PASSWORD, SEED_PASSWORD)?;

    let main_vault = get_encrypted_wallet(
        ENCRYPTION_PASSWORD,
        &main_mnemonic_data.serialized_encrypted_message,
    )?;

    let main_btc_wallet = get_wallet_data(
        &main_vault.btc_descriptor_xprv,
        Some(main_vault.btc_change_descriptor_xprv.clone()),
    )
    .await?;

    info!("Main vault address: {}", main_btc_wallet.address);
    assert!(
        !main_btc_wallet.transactions.is_empty(),
        "Main wallet transactions list is empty (has this wallet been funded?)"
    );

    info!("Create an ephemeral wallet from fresh mnemonic for purposes of the test");
    let tmp_mnemonic = get_mnemonic_seed(ENCRYPTION_PASSWORD, SEED_PASSWORD)?;

    info!("Get ephemeral vault properties");
    let tmp_vault = get_encrypted_wallet(
        ENCRYPTION_PASSWORD,
        &tmp_mnemonic.serialized_encrypted_message,
    )?;

    info!("Get sats wallet data");
    let btc_wallet = get_wallet_data(
        &tmp_vault.btc_descriptor_xprv,
        Some(tmp_vault.btc_change_descriptor_xprv.clone()),
    )
    .await?;

    info!("Fund ephemeral wallet");
    let tx = send_sats(
        &main_vault.btc_descriptor_xprv,
        &main_vault.btc_change_descriptor_xprv,
        &btc_wallet.address,
        100000,
        Some(1.1),
    )
    .await?;
    debug!("Ephemeral wallet funding tx: {tx:?}");

    info!("Get Walles");
    let assets_wallet = get_wallet_data(&tmp_vault.rgb_assets_descriptor_xpub, None).await?;
    let udas_wallet = get_wallet_data(&tmp_vault.rgb_udas_descriptor_xpub, None).await?;

    info!("Check Asset Vault");
    let mut assets_vault_details = get_assets_vault(
        &tmp_vault.rgb_assets_descriptor_xpub,
        &tmp_vault.rgb_udas_descriptor_xpub,
    )
    .await?;

    info!("Check Main Asset Vault");
    if assets_vault_details.assets_output.is_none() {
        info!("Missing an asset UTXO in vault. Funding vault...");
        assets_vault_details = fund_vault(
            &tmp_vault.btc_descriptor_xprv,
            &tmp_vault.btc_change_descriptor_xprv,
            &assets_wallet.address,
            &udas_wallet.address,
            1546,
            1546,
            Some(1.0),
        )
        .await?;
        debug!("Fund vault details: {assets_vault_details:#?}");
    }

    info!("Create fungible #1");
    let issued_asset = &create_asset(
        TICKER,
        NAME,
        PRECISION,
        SUPPLY,
        &assets_vault_details.assets_output.clone().unwrap(),
    )?;

    info!("Create fungible #2");
    let issued_asset2 = &create_asset(
        TICKER,
        NAME,
        PRECISION,
        SUPPLY,
        &assets_vault_details.assets_change_output.clone().unwrap(),
    )?;

    let issued_assets = vec![
        issued_asset.asset_id.clone(),
        issued_asset2.asset_id.clone(),
    ];

    let asset_data = serde_json::to_string_pretty(&issued_asset)?;
    debug!("Asset data: {asset_data}");

    info!("Import Asset");
    let imported_asset = import_asset(&issued_asset.genesis, assets_wallet.utxos)?;
    assert_eq!(issued_asset.asset_id, imported_asset.id, "Asset IDs match");

    info!("Get a Blinded UTXO");
    let blinded_utxo1 = get_blinded_utxo(&assets_vault_details.assets_change_output)?;
    debug!("Blinded UTXO 1: {blinded_utxo1:?}");

    let transfers = vec![
        AssetTransfer {
            asset_contract: issued_asset.genesis.to_string(),
            asset_utxo: AssetUtxo {
                outpoint: assets_vault_details.assets_output.clone().unwrap(),
                terminal_derivation: "/0/0".to_string(),
                commitment: "".to_string(),
            },
            asset_amount: SUPPLY,
            change_utxo: assets_vault_details.assets_change_output.clone().unwrap(),
            beneficiaries: vec![format!("{}@{}", 10, blinded_utxo1.conceal.clone())],
        },
        AssetTransfer {
            asset_contract: issued_asset2.genesis.to_string(),
            asset_utxo: AssetUtxo {
                outpoint: assets_vault_details.assets_change_output.clone().unwrap(),
                terminal_derivation: "/0/0".to_string(),
                commitment: "".to_string(),
            },
            asset_amount: SUPPLY,
            change_utxo: assets_vault_details.assets_change_output.clone().unwrap(),
            beneficiaries: vec![format!("{}@{}", 10, blinded_utxo1.conceal.clone())],
        },
    ];

    let beneficiaries =
        BTreeMap::from([(blinded_utxo1.conceal.to_string(), blinded_utxo1.clone())]);

    info!("Transfer asset");
    // Regtest workaround to sync transaction in electrs
    let five_secs = time::Duration::from_secs(5);
    thread::sleep(five_secs);
    let resp = transfer_assets(TransfersRequest {
        descriptor_xpub: tmp_vault.rgb_assets_descriptor_xpub.to_owned(),
        transfers,
    })
    .await?;
    debug!("Transfer response: {resp:#?}");

    thread::sleep(five_secs);

    let wallet = get_wallet(&tmp_vault.rgb_assets_descriptor_xprv, None)?;
    synchronize_wallet(&wallet).await?;

    let psbt = PartiallySignedTransaction::from_str(&resp.psbt)?;
    let transaction = sign_psbt(&wallet, psbt).await?;
    debug!("Transaction response: {:#?}", &transaction);

    info!("Accept transfer");
    for transfer in resp.declare.transfers {
        for beneficiary in transfer.beneficiaries {
            if beneficiaries.contains_key(&beneficiary.outpoint) {
                let reveal = beneficiaries
                    .get(&beneficiary.outpoint)
                    .expect("Beneficiary not found in transition");
                let accept_details = accept_transfer(
                    &transfer.consignment,
                    &reveal.blinding,
                    &reveal.utxo.to_string(),
                )
                .await?;
                debug!("Accept response: {:#?}", &accept_details);
                assert!(issued_assets.contains(&accept_details.id), "RGB IDs match");

                info!("First transfer worked! Attempting second...");

                assets_vault_details = get_assets_vault(
                    &tmp_vault.rgb_assets_descriptor_xpub,
                    &tmp_vault.rgb_udas_descriptor_xpub,
                )
                .await?;

                debug!("New assets vault details: {assets_vault_details:?}");

                info!("Get a second Blinded UTXO");
                debug!("First was: {blinded_utxo1:?}");
                let blinded_utxo2 = get_blinded_utxo(&assets_vault_details.assets_change_output)?;
                debug!("Blinded UTXO 2: {blinded_utxo2:?}");

                let transfers = vec![
                    AssetTransfer {
                        asset_contract: issued_asset.genesis.to_string(),
                        asset_utxo: AssetUtxo {
                            outpoint: assets_vault_details.assets_output.clone().unwrap(),
                            terminal_derivation: "/0/0".to_string(), // TODO: Should we use /0/1 instead? If so, how? Or should we try to keep it simple for now and reuse addresses?
                            commitment: "".to_string(),
                        },
                        asset_amount: SUPPLY,
                        change_utxo: assets_vault_details.assets_change_output.clone().unwrap(),
                        beneficiaries: vec![format!("{}@{}", 10, blinded_utxo2.conceal.clone())],
                    },
                    AssetTransfer {
                        asset_contract: issued_asset2.genesis.to_string(),
                        asset_utxo: AssetUtxo {
                            outpoint: assets_vault_details.assets_output.unwrap(),
                            terminal_derivation: "/0/0".to_string(),
                            commitment: "".to_string(),
                        },
                        asset_amount: SUPPLY,
                        change_utxo: assets_vault_details.assets_change_output.clone().unwrap(),
                        beneficiaries: vec![format!("{}@{}", 10, blinded_utxo2.conceal.clone())],
                    },
                ];

                let resp = transfer_assets(TransfersRequest {
                    descriptor_xpub: tmp_vault.rgb_assets_descriptor_xpub.to_owned(),
                    transfers,
                })
                .await?;
                debug!("Second transfer response: {resp:#?}");
            }
        }
    }
    Ok(())
}

#[tokio::test]
async fn allow_transfer_assets_to_many_beneficiary() -> Result<()> {
    init_logging();
    let network = get_network()?;
    info!("Asset test on {network}");

    info!("Import wallets");
    let main_mnemonic = env::var("TEST_WALLET_SEED")?;
    let main_mnemonic_data =
        save_mnemonic_seed(&main_mnemonic, ENCRYPTION_PASSWORD, SEED_PASSWORD)?;

    let main_vault = get_encrypted_wallet(
        ENCRYPTION_PASSWORD,
        &main_mnemonic_data.serialized_encrypted_message,
    )?;

    let main_btc_wallet = get_wallet_data(
        &main_vault.btc_descriptor_xprv,
        Some(main_vault.btc_change_descriptor_xprv.clone()),
    )
    .await?;

    info!("Main vault address: {}", main_btc_wallet.address);
    assert!(
        !main_btc_wallet.transactions.is_empty(),
        "Main wallet transactions list is empty (has this wallet been funded?)"
    );

    info!("Create an ephemeral wallet from fresh mnemonic for purposes of the test");
    let tmp_mnemonic = get_mnemonic_seed(ENCRYPTION_PASSWORD, SEED_PASSWORD)?;

    info!("Get ephemeral vault properties");
    let tmp_vault = get_encrypted_wallet(
        ENCRYPTION_PASSWORD,
        &tmp_mnemonic.serialized_encrypted_message,
    )?;

    info!("Get sats wallet data");
    let btc_wallet = get_wallet_data(
        &tmp_vault.btc_descriptor_xprv,
        Some(tmp_vault.btc_change_descriptor_xprv.clone()),
    )
    .await?;

    info!("Fund ephemeral wallet");
    let tx = send_sats(
        &main_vault.btc_descriptor_xprv,
        &main_vault.btc_change_descriptor_xprv,
        &btc_wallet.address,
        10000,
        Some(1.1),
    )
    .await?;
    debug!("Ephemeral wallet funding tx: {tx:?}");

    info!("Get Walles");
    let assets_wallet = get_wallet_data(&tmp_vault.rgb_assets_descriptor_xpub, None).await?;
    let udas_wallet = get_wallet_data(&tmp_vault.rgb_udas_descriptor_xpub, None).await?;

    info!("Check Asset Vault");
    let mut assets_vault_details = get_assets_vault(
        &tmp_vault.rgb_assets_descriptor_xpub,
        &tmp_vault.rgb_udas_descriptor_xpub,
    )
    .await?;

    info!("Check Main Asset Vault");
    if assets_vault_details.assets_output.is_none() {
        info!("Missing an asset UTXO in vault. Funding vault...");
        assets_vault_details = fund_vault(
            &tmp_vault.btc_descriptor_xprv,
            &tmp_vault.btc_change_descriptor_xprv,
            &assets_wallet.address,
            &udas_wallet.address,
            1546,
            1546,
            Some(1.0),
        )
        .await?;
        debug!("Fund vault details: {assets_vault_details:#?}");
    }

    info!("Create fungible");
    let issued_asset = &create_asset(
        TICKER,
        NAME,
        PRECISION,
        SUPPLY,
        &assets_vault_details.assets_output.clone().unwrap(),
    )?;
    info!("Create fungible");
    let issued_asset2 = &create_asset(
        TICKER,
        NAME,
        PRECISION,
        SUPPLY,
        &assets_vault_details.assets_change_output.clone().unwrap(),
    )?;

    let issued_assets = vec![
        issued_asset.asset_id.clone(),
        issued_asset2.asset_id.clone(),
    ];

    let asset_data = serde_json::to_string_pretty(&issued_asset)?;
    debug!("Asset data: {asset_data}");

    info!("Import Asset");
    let imported_asset = import_asset(&issued_asset.genesis, udas_wallet.utxos)?;
    assert_eq!(issued_asset.asset_id, imported_asset.id, "Asset IDs match");

    info!("Get a Blinded UTXO");
    let blinded_utxo1 = get_blinded_utxo(&assets_vault_details.udas_change_output)?;
    debug!("Blinded UTXO 1: {:?}", blinded_utxo1.clone());

    info!("Get a Blinded UTXO");
    let blinded_utxo2 = get_blinded_utxo(&assets_vault_details.udas_change_output)?;
    debug!("Blinded UTXO 2: {:?}", blinded_utxo1.clone());

    let transfers = vec![
        AssetTransfer {
            asset_contract: issued_asset.genesis.to_string(),
            asset_utxo: AssetUtxo {
                outpoint: assets_vault_details.assets_output.clone().unwrap(),
                terminal_derivation: "/0/0".to_string(),
                commitment: "".to_string(),
            },
            asset_amount: SUPPLY,
            change_utxo: assets_vault_details.assets_change_output.clone().unwrap(),
            beneficiaries: vec![
                format!("{}@{}", 10, blinded_utxo1.conceal.clone()),
                format!("{}@{}", 20, blinded_utxo2.conceal.clone()),
            ],
        },
        AssetTransfer {
            asset_contract: issued_asset2.genesis.to_string(),
            asset_utxo: AssetUtxo {
                outpoint: assets_vault_details.assets_change_output.clone().unwrap(),
                terminal_derivation: "/0/0".to_string(),
                commitment: "".to_string(),
            },
            asset_amount: SUPPLY,
            change_utxo: assets_vault_details.assets_change_output.clone().unwrap(),
            beneficiaries: vec![
                format!("{}@{}", 10, blinded_utxo1.conceal.clone()),
                format!("{}@{}", 20, blinded_utxo2.conceal.clone()),
            ],
        },
    ];

    let beneficiaries = BTreeMap::from([(blinded_utxo1.conceal.to_string(), blinded_utxo1)]);

    info!("Transfer asset");
    // Regtest workaround to sync transaction in electrs
    let five_secs = time::Duration::from_secs(5);
    thread::sleep(five_secs);
    let resp = transfer_assets(TransfersRequest {
        descriptor_xpub: tmp_vault.rgb_assets_descriptor_xpub,
        transfers,
    })
    .await?;
    debug!("Transfer response: {:#?}", &resp);

    let wallet = get_wallet(&tmp_vault.rgb_assets_descriptor_xprv, None)?;
    synchronize_wallet(&wallet).await?;

    let psbt = PartiallySignedTransaction::from_str(&resp.psbt)?;
    let transaction = sign_psbt(&wallet, psbt).await?;
    debug!("Transaction response: {:#?}", &transaction);

    info!("Accept transfer");
    for transfer in resp.declare.transfers {
        for beneficiary in transfer.beneficiaries {
            if beneficiaries.contains_key(&beneficiary.outpoint) {
                let reveal = beneficiaries
                    .get(&beneficiary.outpoint)
                    .expect("Beneficiary not found in transition");
                let accept_details = accept_transfer(
                    &transfer.consignment,
                    &reveal.blinding,
                    &reveal.utxo.to_string(),
                )
                .await?;
                debug!("Accept response: {:#?}", &accept_details);
                assert!(issued_assets.contains(&accept_details.id), "RGB IDs match");
            }
        }
    }
    Ok(())
}<|MERGE_RESOLUTION|>--- conflicted
+++ resolved
@@ -34,17 +34,7 @@
 
 #[tokio::test]
 async fn allow_transfer_one_asset_to_one_beneficiary() -> Result<()> {
-<<<<<<< HEAD
     init_logging();
-=======
-    // if env::var("RUST_LOG").is_err() {
-    //     env::set_var(
-    //         "RUST_LOG",
-    //         "bitmask_core=debug,bitmask_core::operations::rgb=trace,asset=debug",
-    //     );
-    // }
-    let _ = pretty_env_logger::try_init();
->>>>>>> fbfe8a70
     let network = get_network()?;
     info!("Asset test on {network}");
 
