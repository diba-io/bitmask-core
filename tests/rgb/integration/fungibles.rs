--- conflicted
+++ resolved
@@ -14,13 +14,8 @@
 
 #[tokio::test]
 async fn allow_beneficiary_create_invoice() -> anyhow::Result<()> {
-<<<<<<< HEAD
     let issuer_resp = issuer_issue_contract("RGB20", 5, false, true, None).await;
-    let invoice_resp = create_new_invoice(issuer_resp?).await;
-=======
-    let issuer_resp = issuer_issue_contract("RGB20", 5, false, None).await;
     let invoice_resp = create_new_invoice(issuer_resp?, None).await;
->>>>>>> 6f2664ed
     assert!(invoice_resp.is_ok());
     Ok(())
 }
@@ -38,13 +33,8 @@
 #[tokio::test]
 async fn allow_issuer_transfer_asset() -> anyhow::Result<()> {
     let issuer_keys = save_mnemonic(ISSUER_MNEMONIC, "").await?;
-<<<<<<< HEAD
     let issuer_resp = issuer_issue_contract("RGB20", 5, false, true, None).await?;
-    let owner_resp = create_new_invoice(issuer_resp.clone()).await?;
-=======
-    let issuer_resp = issuer_issue_contract("RGB20", 5, false, None).await?;
     let owner_resp = create_new_invoice(issuer_resp.clone(), None).await?;
->>>>>>> 6f2664ed
     let psbt_resp = create_new_psbt(issuer_keys.clone(), issuer_resp).await?;
     let resp = create_new_transfer(issuer_keys, owner_resp, psbt_resp).await;
     assert!(resp.is_ok());
@@ -71,13 +61,8 @@
 #[tokio::test]
 async fn allow_beneficiary_accept_transfer() -> anyhow::Result<()> {
     let issuer_keys = save_mnemonic(ISSUER_MNEMONIC, "").await?;
-<<<<<<< HEAD
     let issuer_resp = issuer_issue_contract("RGB20", 5, false, true, None).await?;
-    let owner_resp = create_new_invoice(issuer_resp.clone()).await?;
-=======
-    let issuer_resp = issuer_issue_contract("RGB20", 5, false, None).await?;
     let owner_resp = create_new_invoice(issuer_resp.clone(), None).await?;
->>>>>>> 6f2664ed
     let psbt_resp = create_new_psbt(issuer_keys.clone(), issuer_resp.clone()).await?;
     let transfer_resp = create_new_transfer(issuer_keys.clone(), owner_resp, psbt_resp).await?;
 
