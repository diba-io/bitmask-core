#![cfg(not(target_arch = "wasm32"))]
use crate::rgb::integration::utils::{
    create_new_invoice, create_new_psbt, create_new_transfer, get_uda_data, issuer_issue_contract,
    ISSUER_MNEMONIC,
};
use bitcoin::psbt::PartiallySignedTransaction;
use bitmask_core::{
    bitcoin::{get_wallet, save_mnemonic, sign_psbt, sign_psbt_file, synchronize_wallet},
    rgb::accept_transfer,
    structs::{AcceptRequest, SignPsbtRequest},
};
use psbt::Psbt;
use std::str::FromStr;

#[tokio::test]
async fn allow_beneficiary_create_invoice() -> anyhow::Result<()> {
<<<<<<< HEAD
    let issuer_resp = issuer_issue_contract("RGB21", 1, false, true, None).await;
    let invoice_resp = create_new_invoice(issuer_resp?).await;
=======
    let single = Some(get_uda_data());
    let issuer_resp = issuer_issue_contract("RGB21", 1, false, single).await;
    let invoice_resp = create_new_invoice(issuer_resp?, None).await;
>>>>>>> 6f2664ed
    assert!(invoice_resp.is_ok());
    Ok(())
}

#[tokio::test]
async fn allow_issuer_create_psbt() -> anyhow::Result<()> {
<<<<<<< HEAD
    let issuer_resp = issuer_issue_contract("RGB21", 1, false, true, None).await?;
=======
    let single = Some(get_uda_data());
    let issuer_resp = issuer_issue_contract("RGB21", 1, false, single).await?;
>>>>>>> 6f2664ed
    let issuer_keys = save_mnemonic(ISSUER_MNEMONIC, "").await?;
    let resp = create_new_psbt(issuer_keys, issuer_resp).await;
    assert!(resp.is_ok());

    Ok(())
}

#[tokio::test]
async fn allow_issuer_transfer_asset() -> anyhow::Result<()> {
    let single = Some(get_uda_data());
    let issuer_keys = save_mnemonic(ISSUER_MNEMONIC, "").await?;
<<<<<<< HEAD
    let issuer_resp = issuer_issue_contract("RGB21", 1, false, true, None).await?;
    let owner_resp = create_new_invoice(issuer_resp.clone()).await?;
=======
    let issuer_resp = issuer_issue_contract("RGB21", 1, false, single).await?;
    let owner_resp = create_new_invoice(issuer_resp.clone(), None).await?;
>>>>>>> 6f2664ed
    let psbt_resp = create_new_psbt(issuer_keys.clone(), issuer_resp).await?;
    let resp = create_new_transfer(issuer_keys, owner_resp, psbt_resp).await;
    assert!(resp.is_ok());
    Ok(())
}

#[tokio::test]
async fn allow_issuer_sign_psbt() -> anyhow::Result<()> {
    let single = Some(get_uda_data());
    let issuer_keys = save_mnemonic(ISSUER_MNEMONIC, "").await?;
<<<<<<< HEAD
    let issuer_resp = issuer_issue_contract("RGB21", 1, false, true, None).await?;
=======
    let issuer_resp = issuer_issue_contract("RGB21", 1, false, single).await?;
>>>>>>> 6f2664ed
    let psbt_resp = create_new_psbt(issuer_keys.clone(), issuer_resp.clone()).await?;

    let original_psbt = Psbt::from_str(&psbt_resp.psbt)?;
    let final_psbt = PartiallySignedTransaction::from(original_psbt);

    let descriptor_pub = match issuer_resp.iface.as_str() {
        "RGB20" => issuer_keys.private.rgb_assets_descriptor_xprv,
        "RGB21" => issuer_keys.private.rgb_udas_descriptor_xprv,
        _ => issuer_keys.public.rgb_assets_descriptor_xpub,
    };

    let issuer_wallet = get_wallet(&descriptor_pub, None).await?;
    synchronize_wallet(&issuer_wallet).await?;

    let sign = sign_psbt(&issuer_wallet, final_psbt).await;
    assert!(sign.is_ok());
    Ok(())
}

#[tokio::test]
async fn allow_beneficiary_accept_transfer() -> anyhow::Result<()> {
    let single = Some(get_uda_data());
    let issuer_keys = save_mnemonic(ISSUER_MNEMONIC, "").await?;
<<<<<<< HEAD
    let issuer_resp = issuer_issue_contract("RGB21", 1, false, true, None).await?;
    let owner_resp = create_new_invoice(issuer_resp.clone()).await?;
=======
    let issuer_resp = issuer_issue_contract("RGB21", 1, false, single).await?;
    let owner_resp = create_new_invoice(issuer_resp.clone(), None).await?;
>>>>>>> 6f2664ed
    let psbt_resp = create_new_psbt(issuer_keys.clone(), issuer_resp.clone()).await?;
    let transfer_resp = create_new_transfer(issuer_keys.clone(), owner_resp, psbt_resp).await?;

    let sk = issuer_keys.private.nostr_prv.to_string();
    let request = SignPsbtRequest {
        psbt: transfer_resp.psbt,
        mnemonic: ISSUER_MNEMONIC.to_string(),
        seed_password: String::new(),
        iface: issuer_resp.iface,
    };
    let resp = sign_psbt_file(&sk, request).await;
    assert!(resp.is_ok());

    let request = AcceptRequest {
        consignment: transfer_resp.consig,
        force: false,
    };

    let resp = accept_transfer(&sk, request).await;
    assert!(resp.is_ok());
    assert!(resp?.valid);
    Ok(())
}<|MERGE_RESOLUTION|>--- conflicted
+++ resolved
@@ -14,26 +14,17 @@
 
 #[tokio::test]
 async fn allow_beneficiary_create_invoice() -> anyhow::Result<()> {
-<<<<<<< HEAD
-    let issuer_resp = issuer_issue_contract("RGB21", 1, false, true, None).await;
-    let invoice_resp = create_new_invoice(issuer_resp?).await;
-=======
     let single = Some(get_uda_data());
-    let issuer_resp = issuer_issue_contract("RGB21", 1, false, single).await;
+    let issuer_resp = issuer_issue_contract("RGB21", 1, false, true, single).await;
     let invoice_resp = create_new_invoice(issuer_resp?, None).await;
->>>>>>> 6f2664ed
     assert!(invoice_resp.is_ok());
     Ok(())
 }
 
 #[tokio::test]
 async fn allow_issuer_create_psbt() -> anyhow::Result<()> {
-<<<<<<< HEAD
-    let issuer_resp = issuer_issue_contract("RGB21", 1, false, true, None).await?;
-=======
     let single = Some(get_uda_data());
-    let issuer_resp = issuer_issue_contract("RGB21", 1, false, single).await?;
->>>>>>> 6f2664ed
+    let issuer_resp = issuer_issue_contract("RGB21", 1, false, true, single).await?;
     let issuer_keys = save_mnemonic(ISSUER_MNEMONIC, "").await?;
     let resp = create_new_psbt(issuer_keys, issuer_resp).await;
     assert!(resp.is_ok());
@@ -45,13 +36,8 @@
 async fn allow_issuer_transfer_asset() -> anyhow::Result<()> {
     let single = Some(get_uda_data());
     let issuer_keys = save_mnemonic(ISSUER_MNEMONIC, "").await?;
-<<<<<<< HEAD
-    let issuer_resp = issuer_issue_contract("RGB21", 1, false, true, None).await?;
-    let owner_resp = create_new_invoice(issuer_resp.clone()).await?;
-=======
-    let issuer_resp = issuer_issue_contract("RGB21", 1, false, single).await?;
+    let issuer_resp = issuer_issue_contract("RGB21", 1, false, true, single).await?;
     let owner_resp = create_new_invoice(issuer_resp.clone(), None).await?;
->>>>>>> 6f2664ed
     let psbt_resp = create_new_psbt(issuer_keys.clone(), issuer_resp).await?;
     let resp = create_new_transfer(issuer_keys, owner_resp, psbt_resp).await;
     assert!(resp.is_ok());
@@ -62,11 +48,7 @@
 async fn allow_issuer_sign_psbt() -> anyhow::Result<()> {
     let single = Some(get_uda_data());
     let issuer_keys = save_mnemonic(ISSUER_MNEMONIC, "").await?;
-<<<<<<< HEAD
-    let issuer_resp = issuer_issue_contract("RGB21", 1, false, true, None).await?;
-=======
-    let issuer_resp = issuer_issue_contract("RGB21", 1, false, single).await?;
->>>>>>> 6f2664ed
+    let issuer_resp = issuer_issue_contract("RGB21", 1, false, true, single).await?;
     let psbt_resp = create_new_psbt(issuer_keys.clone(), issuer_resp.clone()).await?;
 
     let original_psbt = Psbt::from_str(&psbt_resp.psbt)?;
@@ -90,13 +72,8 @@
 async fn allow_beneficiary_accept_transfer() -> anyhow::Result<()> {
     let single = Some(get_uda_data());
     let issuer_keys = save_mnemonic(ISSUER_MNEMONIC, "").await?;
-<<<<<<< HEAD
-    let issuer_resp = issuer_issue_contract("RGB21", 1, false, true, None).await?;
-    let owner_resp = create_new_invoice(issuer_resp.clone()).await?;
-=======
-    let issuer_resp = issuer_issue_contract("RGB21", 1, false, single).await?;
+    let issuer_resp = issuer_issue_contract("RGB21", 1, false, true, single).await?;
     let owner_resp = create_new_invoice(issuer_resp.clone(), None).await?;
->>>>>>> 6f2664ed
     let psbt_resp = create_new_psbt(issuer_keys.clone(), issuer_resp.clone()).await?;
     let transfer_resp = create_new_transfer(issuer_keys.clone(), owner_resp, psbt_resp).await?;
 
