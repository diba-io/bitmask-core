--- conflicted
+++ resolved
@@ -5,7 +5,6 @@
 use bdk::wallet::AddressIndex;
 use bitmask_core::{
     bitcoin::{get_wallet, get_wallet_data, save_mnemonic, sync_wallet},
-    error::BitMaskCoreError,
     rgb::{
         create_invoice, create_psbt, create_watcher, import, issue_contract, transfer_asset,
         watcher_details, watcher_next_address, watcher_next_utxo, watcher_unspent_utxos,
@@ -146,13 +145,8 @@
     force: bool,
     send_coins: bool,
     meta: Option<IssueMetaRequest>,
-<<<<<<< HEAD
-) -> Result<IssueResponse, BitMaskCoreError> {
-    setup_regtest(force, None).await;
-=======
 ) -> anyhow::Result<IssueResponse> {
     // Create Watcher
->>>>>>> 75a533ac
     let issuer_keys = save_mnemonic(
         &SecretString(ISSUER_MNEMONIC.to_string()),
         &SecretString("".to_string()),
