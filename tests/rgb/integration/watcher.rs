#![cfg(not(target_arch = "wasm32"))]
use bitmask_core::{
    bitcoin::{get_wallet, save_mnemonic, sync_wallet},
    rgb::{create_watcher, watcher_address, watcher_next_address, watcher_next_utxo, watcher_utxo},
    structs::{SecretString, WatcherRequest},
};

use crate::rgb::integration::utils::{send_some_coins, ISSUER_MNEMONIC};

#[tokio::test]
async fn allow_monitoring_address() -> anyhow::Result<()> {
    let issuer_keys = &save_mnemonic(
        &SecretString(ISSUER_MNEMONIC.to_string()),
        &SecretString("".to_string()),
    )
    .await?;

    // Create Watcher
    let watcher_name = "default";
    let sk = issuer_keys.private.nostr_prv.clone();
    let create_watch_req = WatcherRequest {
        name: watcher_name.to_string(),
        xpub: issuer_keys.public.watcher_xpub.clone(),
        force: true,
    };

    create_watcher(&sk, create_watch_req.clone()).await?;

    // Get Address
<<<<<<< HEAD
    let issuer_wallet = get_wallet(&issuer_keys.private.btc_descriptor_xprv, None).await?;
    sync_wallet(&issuer_wallet).await?;
=======
    let desc = SecretString(issuer_keys.private.btc_descriptor_xprv.clone());
    let issuer_wallet = get_wallet(&desc, None).await?;
    synchronize_wallet(&issuer_wallet).await?;
>>>>>>> e60acd9a

    let address = issuer_wallet
        .lock()
        .await
        .get_address(bdk::wallet::AddressIndex::LastUnused)?;

    // Register Address (Watcher)
    let resp = watcher_address(&sk, watcher_name, &address.address.to_string()).await;
    assert!(resp.is_ok());
    assert!(resp?.utxos.is_empty());
    Ok(())
}

#[tokio::test]
async fn allow_monitoring_address_with_coins() -> anyhow::Result<()> {
    let issuer_keys = &save_mnemonic(
        &SecretString(ISSUER_MNEMONIC.to_string()),
        &SecretString("".to_string()),
    )
    .await?;

    // Create Watcher
    let watcher_name = "default";
    let sk = issuer_keys.private.nostr_prv.clone();
    let create_watch_req = WatcherRequest {
        name: watcher_name.to_string(),
        xpub: issuer_keys.public.watcher_xpub.clone(),
        force: true,
    };

    create_watcher(&sk, create_watch_req.clone()).await?;

    // Get Address
<<<<<<< HEAD
    let issuer_wallet = get_wallet(&issuer_keys.private.btc_descriptor_xprv, None).await?;
    sync_wallet(&issuer_wallet).await?;
=======
    let desc = SecretString(issuer_keys.private.btc_descriptor_xprv.clone());
    let issuer_wallet = get_wallet(&desc, None).await?;
    synchronize_wallet(&issuer_wallet).await?;
>>>>>>> e60acd9a
    let address = issuer_wallet
        .lock()
        .await
        .get_address(bdk::wallet::AddressIndex::LastUnused)?;
    let address = address.address.to_string();

    // Send some coins
    send_some_coins(&address, "0.01").await;

    // Register Address (Watcher)
    let resp = watcher_address(&sk, watcher_name, &address).await;
    assert!(resp.is_ok());
    assert!(!resp?.utxos.is_empty());
    Ok(())
}

#[tokio::test]
async fn allow_monitoring_invalid_utxo() -> anyhow::Result<()> {
    let issuer_keys = &save_mnemonic(
        &SecretString(ISSUER_MNEMONIC.to_string()),
        &SecretString("".to_string()),
    )
    .await?;

    // Create Watcher
    let watcher_name = "default";
    let sk = issuer_keys.private.nostr_prv.clone();
    let create_watch_req = WatcherRequest {
        name: watcher_name.to_string(),
        xpub: issuer_keys.public.watcher_xpub.clone(),
        force: true,
    };
    create_watcher(&sk, create_watch_req.clone()).await?;

    // Get UTXO
    let next_utxo = "a6bbd6839ed4ad9ce53cf8bb56a01792031bfee6eed20877311408f2187bc239:0";

    // Force Watcher (Recreate)
    create_watcher(&sk, create_watch_req.clone()).await?;

    // Register Utxo (Watcher)
    let resp = watcher_utxo(&sk, watcher_name, next_utxo).await;
    assert!(resp.is_ok());
    assert!(resp?.utxos.is_empty());
    Ok(())
}

#[tokio::test]
async fn allow_monitoring_valid_utxo() -> anyhow::Result<()> {
    let issuer_keys = &save_mnemonic(
        &SecretString(ISSUER_MNEMONIC.to_string()),
        &SecretString("".to_string()),
    )
    .await?;

    // Create Watcher
    let watcher_name = "default";
    let sk = issuer_keys.private.nostr_prv.clone();
    let create_watch_req = WatcherRequest {
        name: watcher_name.to_string(),
        xpub: issuer_keys.public.watcher_xpub.clone(),
        force: true,
    };
    create_watcher(&sk, create_watch_req.clone()).await?;

    // Get Address
    let next_addr = watcher_next_address(&sk, watcher_name, "RGB20").await?;

    // Send some coins
    send_some_coins(&next_addr.address, "0.01").await;

    // Get UTXO
    let next_utxo = watcher_next_utxo(&sk, watcher_name, "RGB20").await?;

    // Force Watcher (Recreate)
    create_watcher(&sk, create_watch_req.clone()).await?;

    // Register Utxo (Watcher)
    let resp = watcher_utxo(&sk, watcher_name, &next_utxo.utxo).await;
    assert!(resp.is_ok());
    assert!(!resp?.utxos.is_empty());
    Ok(())
}<|MERGE_RESOLUTION|>--- conflicted
+++ resolved
@@ -27,14 +27,12 @@
     create_watcher(&sk, create_watch_req.clone()).await?;
 
     // Get Address
-<<<<<<< HEAD
-    let issuer_wallet = get_wallet(&issuer_keys.private.btc_descriptor_xprv, None).await?;
+    let issuer_wallet = get_wallet(
+        &SecretString(issuer_keys.private.rgb_assets_descriptor_xprv.clone()),
+        None,
+    )
+    .await?;
     sync_wallet(&issuer_wallet).await?;
-=======
-    let desc = SecretString(issuer_keys.private.btc_descriptor_xprv.clone());
-    let issuer_wallet = get_wallet(&desc, None).await?;
-    synchronize_wallet(&issuer_wallet).await?;
->>>>>>> e60acd9a
 
     let address = issuer_wallet
         .lock()
@@ -68,14 +66,13 @@
     create_watcher(&sk, create_watch_req.clone()).await?;
 
     // Get Address
-<<<<<<< HEAD
-    let issuer_wallet = get_wallet(&issuer_keys.private.btc_descriptor_xprv, None).await?;
+    let issuer_wallet = get_wallet(
+        &SecretString(issuer_keys.private.rgb_assets_descriptor_xprv.clone()),
+        None,
+    )
+    .await?;
     sync_wallet(&issuer_wallet).await?;
-=======
-    let desc = SecretString(issuer_keys.private.btc_descriptor_xprv.clone());
-    let issuer_wallet = get_wallet(&desc, None).await?;
-    synchronize_wallet(&issuer_wallet).await?;
->>>>>>> e60acd9a
+
     let address = issuer_wallet
         .lock()
         .await
