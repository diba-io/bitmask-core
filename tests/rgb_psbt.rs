--- conflicted
+++ resolved
@@ -1,13 +1,11 @@
 #![cfg(not(target_arch = "wasm32"))]
-<<<<<<< HEAD
-use bitmask_core::{operations::rgb::psbt::create_psbt, util::init_logging};
-=======
-use bitmask_core::operations::rgb::{
-    invoice::pay_invoice,
-    psbt::{create_psbt, extract_commit},
+use bitmask_core::{
+    operations::rgb::{
+        invoice::pay_invoice,
+        psbt::{create_psbt, extract_commit},
+    },
+    util::init_logging,
 };
->>>>>>> 202db3a5
-
 mod rgb_test_utils;
 use rgb_test_utils::{dumb_psbt, generate_new_contract, generate_new_invoice, DumbResolve};
 use rgbstd::persistence::Stock;
