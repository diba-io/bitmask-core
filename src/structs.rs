use garde::Validate;
use serde::{Deserialize, Serialize};
use std::collections::{BTreeMap, HashMap};
use zeroize::{Zeroize, ZeroizeOnDrop};

pub use bdk::{Balance, BlockTime, TransactionDetails};
pub use bitcoin::{util::address::Address, Txid};
use rgbstd::interface::rgb21::Allocation as AllocationUDA;

use crate::validators::{
    has_media_types, is_descriptor, is_tapret_seal, is_terminal_path, RGBContext,
};

#[derive(Serialize, Deserialize)]
#[serde(rename_all = "camelCase")]
pub struct WalletData {
    pub address: String,
    pub balance: Balance,
    pub transactions: Vec<WalletTransaction>,
    pub utxos: Vec<String>,
}

#[derive(Serialize, Deserialize, Debug, Clone, PartialEq, Eq)]
#[serde(rename_all = "camelCase")]
pub struct WalletTransaction {
    pub txid: Txid,
    pub received: u64,
    pub sent: u64,
    pub fee: Option<u64>,
    pub confirmed: bool,
    pub confirmation_time: Option<BlockTime>,
}

#[derive(Serialize, Deserialize, Clone, Debug, Zeroize, ZeroizeOnDrop, Display, Default)]
#[display(inner)]
pub struct SecretString(pub String);

#[derive(Serialize, Deserialize, Clone, Debug, Zeroize, ZeroizeOnDrop)]
#[serde(rename_all = "camelCase")]
pub struct PrivateWalletData {
    pub xprvkh: String,
    pub btc_descriptor_xprv: String,
    pub btc_change_descriptor_xprv: String,
    pub rgb_assets_descriptor_xprv: String,
    pub rgb_udas_descriptor_xprv: String,
    pub nostr_prv: String,
    pub nostr_nsec: String,
}

#[derive(Serialize, Deserialize, Clone, Debug, Zeroize, ZeroizeOnDrop)]
#[serde(rename_all = "camelCase")]
pub struct PublicWalletData {
    pub xpub: String,
    pub xpubkh: String,
    pub watcher_xpub: String,
    pub btc_descriptor_xpub: String,
    pub btc_change_descriptor_xpub: String,
    pub rgb_assets_descriptor_xpub: String,
    pub rgb_udas_descriptor_xpub: String,
    pub nostr_pub: String,
    pub nostr_npub: String,
}

#[derive(Serialize, Deserialize, Clone, Debug, Zeroize, ZeroizeOnDrop)]
#[serde(rename_all = "camelCase")]
pub struct DecryptedWalletData {
    pub mnemonic: String,
    pub private: PrivateWalletData,
    pub public: PublicWalletData,
}

#[derive(Serialize, Deserialize, Clone, Debug)]
#[serde(rename_all = "camelCase")]
pub struct EncryptedWalletDataV04 {
    pub btc_descriptor_xprv: String,
    pub btc_descriptor_xpub: String,
    pub btc_change_descriptor_xprv: String,
    pub btc_change_descriptor_xpub: String,
    pub rgb_assets_descriptor_xprv: String,
    pub rgb_assets_descriptor_xpub: String,
    pub rgb_udas_descriptor_xprv: String,
    pub rgb_udas_descriptor_xpub: String,
    pub xprvkh: String,
    pub xpubkh: String,
    pub mnemonic: String,
}

#[derive(Serialize, Deserialize, Clone, Debug)]
#[serde(rename_all = "camelCase")]
pub struct FundVaultDetails {
    pub assets_output: Option<String>,
    pub assets_change_output: Option<String>,
    pub udas_output: Option<String>,
    pub udas_change_output: Option<String>,
    pub is_funded: bool,
}

#[derive(Serialize, Deserialize, Debug, Clone)]
#[serde(rename_all = "camelCase")]
pub struct IssueAssetRequest {
    pub sk: String,
    pub request: IssueRequest,
}

#[derive(Serialize, Deserialize, Debug, Clone, Default)]
#[serde(rename_all = "camelCase")]
#[derive(Validate)]
#[garde(context(RGBContext))]
pub struct IssueRequest {
    /// The ticker of the asset
    #[garde(ascii)]
    #[garde(length(min = 1, max = 8))]
    pub ticker: String,
    /// Name of the asset
    #[garde(ascii)]
    #[garde(length(min = 1, max = 40))]
    pub name: String,
    /// Description of the asset
    #[garde(ascii)]
    #[garde(length(min = 0, max = u8::MAX))]
    pub description: String,
    /// Amount of the asset
    #[garde(range(min = u64::MIN, max = u64::MAX))]
    pub supply: u64,
    /// Precision of the asset
    #[garde(range(min = u8::MIN, max = u8::MAX))]
    pub precision: u8,
    /// Seal of the initial owner
    #[garde(ascii)]
    #[garde(custom(is_tapret_seal))]
    pub seal: String,
    /// The name of the iface (ex: RGB20)
    #[garde(alphanumeric)]
    pub iface: String,
    /// contract metadata (only RGB21/UDA)
    #[garde(custom(has_media_types))]
    pub meta: Option<IssueMetaRequest>,
}

#[derive(Serialize, Deserialize, Debug, Clone)]
#[serde(rename_all = "camelCase")]
#[derive(Validate)]
#[garde(context(RGBContext))]
pub struct SelfIssueRequest {
    /// The ticker of the asset
    #[garde(ascii)]
    #[garde(length(min = 1, max = 8))]
    pub ticker: String,
    /// Name of the asset
    #[garde(ascii)]
    #[garde(length(min = 1, max = 40))]
    pub name: String,
    /// Description of the asset
    #[garde(ascii)]
    #[garde(length(min = 0, max = u8::MAX))]
    pub description: String,
    /// contract metadata (only RGB21/UDA)
    #[garde(custom(has_media_types))]
    pub meta: Option<IssueMetaRequest>,
}

#[derive(Serialize, Deserialize, Debug, Clone, Default)]
#[serde(rename_all = "camelCase")]
#[derive(Validate)]
#[garde(context(RGBContext))]
pub struct ReIssueRequest {
    /// previous contracts
    #[garde(skip)]
    pub contracts: Vec<ContractResponse>,
}

#[derive(Serialize, Deserialize, Debug, Clone, Default)]
#[serde(rename_all = "camelCase")]
pub struct IssueMetaRequest(pub IssueMetadata);

impl IssueMetaRequest {
    pub fn with(metadata: IssueMetadata) -> Self {
        IssueMetaRequest(metadata)
    }
}

#[derive(Serialize, Deserialize, Debug, Clone)]
#[serde(rename_all = "camelCase")]
pub enum IssueMetadata {
    #[serde(rename = "uda")]
    UDA(Vec<MediaInfo>),

    #[serde(rename = "collectible")]
    Collectible(Vec<NewCollectible>),
}

impl Default for IssueMetadata {
    fn default() -> Self {
        IssueMetadata::UDA(vec![])
    }
}

#[derive(Serialize, Deserialize, Debug, Clone, Default)]
#[serde(rename_all = "camelCase")]
#[derive(Validate)]
#[garde(context(RGBContext))]
pub struct NewCollectible {
    /// The ticker of the asset
    #[garde(ascii)]
    #[garde(length(min = 1, max = 8))]
    pub ticker: String,
    /// Name of the asset
    #[garde(ascii)]
    #[garde(length(min = 1, max = 40))]
    pub name: String,
    /// Description of the asset
    #[garde(ascii)]
    #[garde(length(min = 0, max = u8::MAX))]
    pub description: String,
    /// attachments and media
    #[garde(length(min = 1, max = u8::MAX))]
    pub media: Vec<MediaInfo>,
}

#[derive(Serialize, Deserialize, Debug, Clone, Default)]
#[serde(rename_all = "camelCase")]
#[derive(Validate)]
#[garde(context(RGBContext))]
pub struct MediaInfo {
    /// Mime Type of the media
    #[serde(rename = "type")]
    #[garde(ascii)]
    #[garde(length(min = 1, max = 64))]
    pub ty: String,
    /// Source (aka. hyperlink) of the media
    #[garde(ascii)]
    #[garde(length(min = 0, max = u16::MAX))]
    pub source: String,
}

#[derive(Serialize, Deserialize, Debug, Clone, Default)]
#[serde(rename_all = "camelCase")]
#[derive(Validate)]
#[garde(context(RGBContext))]
pub struct AttachInfo {
    /// Mime Type of the media
    #[serde(rename = "type")]
    #[garde(ascii)]
    #[garde(length(min = 1, max = 64))]
    pub ty: String,
    /// Source (aka. hyperlink) of the media
    #[garde(ascii)]
    #[garde(length(min = 0, max = u16::MAX))]
    pub source: String,
}

#[derive(Serialize, Deserialize, Debug, Clone, Default)]
#[serde(rename_all = "camelCase")]
pub struct IssueResponse {
    /// The contract id
    pub contract_id: String,
    /// The contract impl id
    pub iimpl_id: String,
    /// The contract interface
    pub iface: String,
    /// The Issue Close Method
    pub issue_method: String,
    /// The Issue Utxo
    pub issue_utxo: String,
    /// The ticker of the asset
    pub ticker: String,
    /// Name of the asset
    pub name: String,
    /// creation date (timestamp)
    pub created: i64,
    /// Description of the asset
    pub description: String,
    /// Amount of the asset
    pub supply: u64,
    /// Precision of the asset
    pub precision: u8,
    /// The contract state (multiple formats)
    pub contract: ContractFormats,
    /// The gensis state (multiple formats)
    pub genesis: GenesisFormats,
    /// contract metadata (only RGB21/UDA)
    pub meta: Option<ContractMeta>,
}

#[derive(Serialize, Deserialize, Debug, Clone, Default)]
#[serde(rename_all = "camelCase")]
pub struct ContractFormats {
    /// The contract state (encoded in bech32m)
    pub legacy: String,
    /// The contract state (encoded in strict)
    pub strict: String,
    /// The contract state (compiled in armored mode)
    pub armored: String,
}

#[derive(Serialize, Deserialize, Debug, Clone, Default)]
#[serde(rename_all = "camelCase")]
pub struct GenesisFormats {
    /// The genesis state (encoded in bech32m)
    pub legacy: String,
    /// The genesis state (encoded in strict)
    pub strict: String,
    /// The contract state (compiled in armored mode)
    pub armored: String,
}

#[derive(Serialize, Deserialize, Debug, Clone, Default)]
#[serde(rename_all = "camelCase")]
pub struct ReIssueResponse {
    pub contracts: Vec<IssueResponse>,
}

#[derive(Serialize, Deserialize, Debug, Clone)]
#[serde(rename_all = "camelCase")]
pub enum AssetType {
    #[serde(rename = "bitcoin")]
    Bitcoin = 0,
    #[serde(rename = "contract")]
    Contract = 9,
    #[serde(rename = "rgb20")]
    RGB20 = 20,
    #[serde(rename = "rgb21")]
    RGB21 = 21,
}

impl std::fmt::Display for AssetType {
    fn fmt(&self, f: &mut std::fmt::Formatter<'_>) -> std::fmt::Result {
        write!(f, "{:?}", self)
    }
}

#[derive(Serialize, Deserialize, Debug, Clone)]
#[serde(rename_all = "camelCase")]
#[derive(Validate)]
#[garde(context(RGBContext))]
pub struct ImportRequest {
    /// The type data
    #[garde(skip)]
    pub import: AssetType,
    /// The payload data (in hexadecimal)
    #[garde(ascii)]
    #[garde(length(min = 0, max = U64))]
    pub data: String,
}

#[derive(Serialize, Deserialize, Debug, Clone)]
#[serde(rename_all = "camelCase")]
pub struct ContractResponse {
    /// The contract id
    pub contract_id: String,
    /// The contract impl id
    pub iimpl_id: String,
    /// The contract interface
    pub iface: String,
    /// The ticker of the asset
    pub ticker: String,
    /// Name of the asset
    pub name: String,
    /// creation date (timestamp)
    pub created: i64,
    /// Description of the asset
    pub description: String,
    /// Amount of the asset
    pub supply: u64,
    /// Precision of the asset
    pub precision: u8,
    /// The user contract balance
    pub balance: u64,
    /// The contract allocations
    pub allocations: Vec<AllocationDetail>,
    /// The contract state (multiple formats)
    pub contract: ContractFormats,
    /// The genesis state (multiple formats)
    pub genesis: GenesisFormats,
    /// contract metadata (only RGB21/UDA)
    pub meta: Option<ContractMeta>,
}

#[derive(Serialize, Deserialize, Debug, Clone, Default)]
#[serde(rename_all = "camelCase")]
pub struct ContractMeta(ContractMetadata);

impl ContractMeta {
    pub fn with(metadata: ContractMetadata) -> Self {
        ContractMeta(metadata)
    }

    pub fn meta(self) -> ContractMetadata {
        self.0
    }
}

#[derive(Serialize, Deserialize, Debug, Clone)]
#[serde(rename_all = "camelCase")]
pub enum ContractMetadata {
    #[serde(rename = "uda")]
    UDA(UDADetail),

    #[serde(rename = "collectible")]
    Collectible(Vec<UDADetail>),
}

impl Default for ContractMetadata {
    fn default() -> Self {
        ContractMetadata::UDA(UDADetail::default())
    }
}

#[derive(Serialize, Deserialize, Debug, Clone, Default)]
#[serde(rename_all = "camelCase")]
pub struct UDADetail {
    /// the token index of the uda
    pub token_index: u32,
    /// The ticker of the uda
    pub ticker: String,
    /// Name of the uda
    pub name: String,
    /// Description of the uda
    pub description: String,
    /// The user contract balance
    pub balance: u64,
    /// Media of the uda
    pub media: Vec<MediaInfo>,
    /// Attach of the uda
    pub attach: Option<AttachInfo>,
    /// The contract allocations
    pub allocations: Vec<AllocationDetail>,
}

#[derive(Serialize, Deserialize, Debug, Clone)]
#[serde(rename_all = "camelCase")]
#[derive(Validate)]
#[garde(context(RGBContext))]
pub struct InvoiceRequest {
    /// The contract id
    #[garde(ascii)]
    #[garde(length(min = 0, max = 100))]
    pub contract_id: String,
    /// The contract interface
    #[garde(ascii)]
    #[garde(length(min = 0, max = 32))]
    pub iface: String,
    /// Amount of the asset
    #[garde(range(min = 0, max = u64::MAX))]
    pub amount: u64,
    /// Blinded UTXO
    #[garde(ascii)]
    #[garde(custom(is_tapret_seal))]
    pub seal: String,
    /// Query parameters
    #[garde(skip)]
    pub params: HashMap<String, String>,
}

#[derive(Serialize, Deserialize, Debug, Clone)]
#[serde(rename_all = "camelCase")]
pub struct InvoiceResponse {
    /// Invoice encoded in Baid58
    pub invoice: String,
}

#[derive(Serialize, Deserialize, Debug, Clone)]
#[serde(rename_all = "camelCase")]
#[derive(Validate)]
#[garde(context(RGBContext))]
pub struct PsbtRequest {
    /// Asset UTXOs
    #[garde(dive)]
    #[garde(length(min = 0, max = 999))]
    pub asset_inputs: Vec<PsbtInputRequest>,
    /// Asset Descriptor Change
    #[garde(skip)]
    pub asset_descriptor_change: Option<SecretString>,
    /// Asset Terminal Change (default: /10/0)
    #[garde(skip)]
    pub asset_terminal_change: Option<String>,
    /// Bitcoin UTXOs
    #[garde(dive)]
    #[garde(length(min = 0, max = 999))]
    pub bitcoin_inputs: Vec<PsbtInputRequest>,
    /// Bitcoin Change Addresses (format: {address}:{amount})
    #[garde(length(min = 0, max = 999))]
    pub bitcoin_changes: Vec<String>,
    /// Bitcoin Fee
    #[garde(dive)]
    pub fee: PsbtFeeRequest,
}

#[derive(Serialize, Deserialize, Debug, Clone, Default)]
#[serde(rename_all = "camelCase")]
#[derive(Validate)]
#[garde(context(RGBContext))]
pub struct PsbtInputRequest {
    /// Asset or Bitcoin Descriptor
    #[garde(custom(is_descriptor))]
    pub descriptor: SecretString,
    /// Asset or Bitcoin UTXO
    #[garde(ascii)]
    pub utxo: String,
    /// Asset or Bitcoin UTXO Terminal (ex. /0/0)
    #[garde(custom(is_terminal_path))]
    pub utxo_terminal: String,
    /// Asset or Bitcoin Tweak
    #[garde(skip)]
    pub tapret: Option<String>,
}

#[derive(Serialize, Deserialize, Debug, Clone)]
#[serde(rename_all = "camelCase")]
#[derive(Validate)]
#[garde(context(RGBContext))]
pub enum PsbtFeeRequest {
    Value(#[garde(range(min = 0, max = u64::MAX))] u64),
    FeeRate(#[garde(skip)] f32),
}

impl Default for PsbtFeeRequest {
    fn default() -> Self {
        Self::Value(0)
    }
}

#[derive(Serialize, Deserialize, Debug, Clone)]
#[serde(rename_all = "camelCase")]

pub struct PsbtResponse {
    /// PSBT encoded in Base64
    pub psbt: String,
    /// Asset UTXO Terminal (ex. /0/0)
    pub terminal: String,
}

#[derive(Serialize, Deserialize, Debug, Clone)]
#[serde(rename_all = "camelCase")]
#[derive(Validate)]
#[garde(context(RGBContext))]
pub struct SignPsbtRequest {
    /// PSBT encoded in Base64
    #[garde(length(min = 0, max = u64::MAX))]
    pub psbt: String,
    /// Descriptors to Sign
    // TODO: Check secure way to validate xpriv desc
    #[garde(skip)]
    pub descriptors: Vec<SecretString>,
}

#[derive(Serialize, Deserialize, Debug, Clone)]
#[serde(rename_all = "camelCase")]
pub struct SignPsbtResponse {
    /// PSBT is signed?
    pub sign: bool,
    /// Transaction id
    pub txid: String,
}

#[derive(Serialize, Deserialize, Debug, Clone)]
#[serde(rename_all = "camelCase")]
#[derive(Validate)]
#[garde(context(RGBContext))]
pub struct RgbTransferRequest {
    /// RGB Invoice
    #[garde(ascii)]
    #[garde(length(min = 0, max = 512))]
    pub rgb_invoice: String,
    /// PSBT File Information
    #[garde(ascii)]
    #[garde(length(min = 0, max = U64))]
    pub psbt: String,
    /// Asset UTXO Terminal (ex. /0/0)
    #[garde(custom(is_terminal_path))]
    pub terminal: String,
}

#[derive(Serialize, Deserialize, Debug, Clone)]
#[serde(rename_all = "camelCase")]
#[derive(Validate)]
#[garde(context(RGBContext))]
pub struct FullRgbTransferRequest {
    #[garde(ascii)]
    #[garde(length(min = 0, max = 100))]
    pub contract_id: String,
    /// The contract interface
    #[garde(ascii)]
    #[garde(length(min = 0, max = 32))]
    pub iface: String,
    /// RGB Invoice
    #[garde(ascii)]
    #[garde(length(min = 0, max = 512))]
    pub rgb_invoice: String,
    /// Asset and Bitcoin Descriptor
    #[garde(custom(is_descriptor))]
    pub descriptor: SecretString,
    /// Bitcoin Terminal Change
    #[garde(ascii)]
    pub change_terminal: String,
    /// Bitcoin Fee
    #[garde(dive)]
    pub fee: PsbtFeeRequest,
    /// Bitcoin Change Addresses (format: {address}:{amount})
    #[garde(length(min = 0, max = 999))]
    pub bitcoin_changes: Vec<String>,
}

#[derive(Serialize, Deserialize, Debug, Clone)]
#[serde(rename_all = "camelCase")]
#[derive(Validate)]
#[garde(context(RGBContext))]
pub struct SelfFullRgbTransferRequest {
    /// The contract id
    #[garde(ascii)]
    #[garde(length(min = 0, max = 100))]
    pub contract_id: String,
    /// The contract interface
    #[garde(ascii)]
    #[garde(length(min = 0, max = 32))]
    pub iface: String,
    /// RGB Invoice
    #[garde(ascii)]
    #[garde(length(min = 0, max = 512))]
    pub rgb_invoice: String,
    /// Bitcoin Change Terminal
    #[garde(ascii)]
    #[garde(length(min = 4, max = 4))]
    pub terminal: String,
    /// Bitcoin Change Addresses (format: {address}:{amount})
    #[garde(length(min = 0, max = 999))]
    pub bitcoin_changes: Vec<String>,
    /// Bitcoin Fee
    #[garde(skip)]
    pub fee: Option<u64>,
}

#[derive(Serialize, Deserialize, Debug, Clone)]
#[serde(rename_all = "camelCase")]
pub struct RgbTransferResponse {
    /// Consignment ID
    pub consig_id: String,
    /// Consignment encoded (in hexadecimal)
    pub consig: String,
    /// PSBT File Information with tapret (in hexadecimal)
    pub psbt: String,
    /// Tapret Commitment (used to spend output)
    pub commit: String,
}

#[derive(Serialize, Deserialize, Debug, Clone)]
#[serde(rename_all = "camelCase")]
#[derive(Validate)]
#[garde(context(RGBContext))]
pub struct AcceptRequest {
    /// Consignment encoded in hexadecimal
    #[garde(ascii)]
    #[garde(length(min = 0, max = U64))]
    pub consignment: String,
    /// Force Consignment accept
    #[garde(skip)]
    pub force: bool,
}

#[derive(Serialize, Deserialize, Debug, Clone)]
#[serde(rename_all = "camelCase")]
pub struct AcceptResponse {
    /// Transfer ID
    pub transfer_id: String,
    /// Contract ID
    pub contract_id: String,
    /// Transfer accept status
    pub valid: bool,
}

#[derive(Serialize, Deserialize, Debug, Clone)]
#[serde(rename_all = "camelCase")]
#[derive(Validate)]
#[garde(context(RGBContext))]
pub struct RgbSaveTransferRequest {
    /// Contract ID
    #[garde(ascii)]
    #[garde(length(min = 0, max = 100))]
    pub contract_id: String,

    /// Consignment encoded in hexadecimal
    #[garde(ascii)]
    #[garde(length(min = 0, max = U64))]
    pub consignment: String,
}

#[derive(Serialize, Deserialize, Debug, Clone)]
#[serde(rename_all = "camelCase")]
#[derive(Validate)]
#[garde(context(RGBContext))]
pub struct RgbRemoveTransferRequest {
    /// Contract ID
    #[garde(ascii)]
    #[garde(length(min = 0, max = 100))]
    pub contract_id: String,

    /// Consignment ID
    #[garde(length(min = 1, max = 999))]
    pub consig_ids: Vec<String>,
}

#[derive(Serialize, Deserialize, Debug, Clone)]
#[serde(rename_all = "camelCase")]
pub struct RgbTransferStatusResponse {
    /// Contract ID
    pub contract_id: String,
    /// Transfer ID
    pub consig_status: BTreeMap<String, bool>,
}

#[derive(Serialize, Deserialize, Debug, Clone)]
#[serde(rename_all = "camelCase")]
pub struct ContractsResponse {
    /// List of avaliable contracts
    pub contracts: Vec<ContractResponse>,
}

#[derive(Serialize, Deserialize, Debug, Clone)]
#[serde(rename_all = "camelCase")]
pub struct InterfacesResponse {
    /// List of avaliable interfaces and implementations
    pub interfaces: Vec<InterfaceDetail>,
}

#[derive(Serialize, Deserialize, Debug, Clone)]
#[serde(rename_all = "camelCase")]
pub struct InterfaceDetail {
    /// Interface Name
    pub name: String,
    /// Interface ID
    pub iface: String,
    /// Interface ID
    pub iimpl: String,
}

#[derive(Serialize, Deserialize, Debug, Clone)]
#[serde(rename_all = "camelCase")]
pub struct SchemasResponse {
    /// List of avaliable schemas
    pub schemas: Vec<SchemaDetail>,
}

#[derive(Serialize, Deserialize, Debug, Clone)]
#[serde(rename_all = "camelCase")]
pub struct SchemaDetail {
    /// Schema ID
    pub schema: String,
    /// Avaliable Interfaces
    pub ifaces: Vec<String>,
}

#[derive(Serialize, Deserialize, Debug, Clone)]
#[serde(rename_all = "camelCase")]
#[derive(Validate)]
#[garde(context(RGBContext))]
pub struct WatcherRequest {
    /// The watcher name
    #[garde(ascii)]
    #[garde(length(min = 1, max = 32))]
    pub name: String,
    /// The xpub will be watch
    #[garde(ascii)]
    #[garde(length(min = 1, max = 64))]
    pub xpub: String,
    /// Force recreate
    #[garde(skip)]
    pub force: bool,
}

#[derive(Serialize, Deserialize, Debug, Clone)]
#[serde(rename_all = "camelCase")]
pub struct WatcherResponse {
    /// The watcher name
    pub name: String,
}

#[derive(Serialize, Deserialize, Debug, Clone, Default)]
#[serde(rename_all = "camelCase")]
pub struct WatcherDetailResponse {
    /// Allocations
    pub contracts: Vec<WatcherDetail>,
}

#[derive(Serialize, Deserialize, Debug, Clone)]
#[serde(rename_all = "camelCase")]
pub struct WatcherDetail {
    /// Contract ID
    pub contract_id: String,
    /// Allocations
    pub allocations: Vec<AllocationDetail>,
}

#[derive(Eq, Ord, PartialEq, PartialOrd, Serialize, Deserialize, Debug, Clone)]
#[serde(rename_all = "camelCase")]
pub struct AllocationDetail {
    /// Anchored UTXO
    pub utxo: String,
    /// Asset Value
    pub value: AllocationValue,
    /// Derivation Path
    pub derivation: String,
    /// My Allocation?
    pub is_mine: bool,
    /// Allocation spent?
    pub is_spent: bool,
}

#[derive(Eq, Ord, PartialEq, PartialOrd, Serialize, Deserialize, Debug, Clone, Display)]
#[serde(rename_all = "camelCase")]
pub enum AllocationValue {
    #[display(inner)]
    #[serde(rename = "value")]
    Value(u64),
    #[serde(rename = "uda")]
    UDA(UDAPosition),
}

#[derive(
    Eq, Ord, PartialEq, PartialOrd, Serialize, Deserialize, Debug, Clone, Default, Display,
)]
#[serde(rename_all = "camelCase")]
#[display("{token_index}:{fraction}")]
pub struct UDAPosition {
    pub token_index: u32,
    pub fraction: u64,
}

impl UDAPosition {
    pub fn with(uda: AllocationUDA) -> Self {
        UDAPosition {
            token_index: uda
                .clone()
                .token_id()
                .to_string()
                .parse()
                .expect("invalid token_index"),
            fraction: uda
                .fraction()
                .to_string()
                .parse()
                .expect("invalid fraction"),
        }
    }
}

#[derive(Serialize, Deserialize, Debug, Clone, Default)]
#[serde(rename_all = "camelCase")]
pub struct NextAddressResponse {
    pub address: String,
    pub network: String,
}

#[derive(Serialize, Deserialize, Debug, Clone, Default)]
#[serde(rename_all = "camelCase")]
pub struct NextUtxoResponse {
    pub utxo: Option<UtxoResponse>,
}

#[derive(Serialize, Deserialize, Debug, Clone, Default)]
#[serde(rename_all = "camelCase")]
pub struct NextUtxosResponse {
    pub utxos: Vec<UtxoResponse>,
}

#[derive(Eq, PartialEq, Hash, Serialize, Deserialize, Debug, Clone, Default)]
#[serde(rename_all = "camelCase")]
pub struct UtxoResponse {
    pub outpoint: String,
    pub amount: u64,
}

#[derive(Serialize, Deserialize, Debug, Clone, Default)]
#[serde(rename_all = "camelCase")]
pub struct WatcherUtxoResponse {
    pub utxos: Vec<String>,
}

#[derive(Serialize, Deserialize, Debug, Clone)]
#[serde(rename_all = "camelCase")]
pub struct SatsInvoice {
    pub amount: u64,
    pub address: Address,
}

#[derive(Serialize, Deserialize, Debug, Clone)]
#[serde(rename_all = "camelCase")]
pub struct Amount {
    pub value: u64,
    pub blinding: String,
}

#[derive(Serialize, Deserialize, Debug, Clone)]
#[serde(rename_all = "camelCase")]
pub struct Allocation {
    pub index: u32,
    pub node_id: String,
    pub outpoint: String,
    pub amount: Amount,
    pub seal_vout: u32,
    pub seal_txid: String,
}

#[derive(Serialize, Deserialize, Debug, Clone)]
#[serde(rename_all = "camelCase")]
pub struct ExportRequest {
    /// ContractId of the asset to export FROM the node
    pub asset: Option<String>,
    pub genesis: Option<String>,
}

#[derive(Serialize, Deserialize, Debug, Clone)]
#[serde(rename_all = "camelCase")]
pub struct ExportRequestMini {
    /// ContractId of the asset to export FROM the node
    pub asset: String,
}

#[derive(Serialize, Deserialize, Debug, Clone, Default)]
#[serde(rename_all = "camelCase")]
pub struct FileMetadata {
    pub filename: String,
    pub metadata: [u8; 8],
}

#[derive(Serialize, Deserialize, Debug, Clone)]
#[serde(rename_all = "camelCase")]
<<<<<<< HEAD
pub struct RgbTransfersResponse {
    /// List of avaliable transfers
    pub transfers: Vec<RgbTransferDetail>,
}

#[derive(Serialize, Deserialize, Debug, Clone)]
#[serde(rename_all = "camelCase")]
pub struct RgbTransferDetail {
    pub consig_id: String,
    pub status: TxStatus,
    #[serde(rename = "type")]
    pub ty: TransferType,
}

#[derive(Eq, Ord, PartialEq, PartialOrd, Serialize, Deserialize, Debug, Clone, Display)]
#[serde(rename_all = "camelCase")]
pub enum TxStatus {
    #[display(inner)]
    #[serde(rename = "not_found")]
    NotFound,
    #[serde(rename = "error")]
    Error(String),
    #[serde(rename = "mempool")]
    Mempool,
    #[serde(rename = "block")]
    Block(u32),
}

#[derive(Eq, Ord, PartialEq, PartialOrd, Serialize, Deserialize, Debug, Clone, Display)]
#[serde(rename_all = "camelCase")]
pub enum TransferType {
    #[display(inner)]
    #[serde(rename = "sended")]
    Sended,
    #[serde(rename = "received")]
    Received,
    #[serde(rename = "unknown")]
    Unknown,
=======
pub struct RgbInvoiceResponse {
    pub contract_id: String,
    pub amount: u64,
>>>>>>> 5c2e25b9
}<|MERGE_RESOLUTION|>--- conflicted
+++ resolved
@@ -924,7 +924,6 @@
 
 #[derive(Serialize, Deserialize, Debug, Clone)]
 #[serde(rename_all = "camelCase")]
-<<<<<<< HEAD
 pub struct RgbTransfersResponse {
     /// List of avaliable transfers
     pub transfers: Vec<RgbTransferDetail>,
@@ -963,9 +962,11 @@
     Received,
     #[serde(rename = "unknown")]
     Unknown,
-=======
+}
+
+#[derive(Serialize, Deserialize, Debug, Clone)]
+#[serde(rename_all = "camelCase")]
 pub struct RgbInvoiceResponse {
     pub contract_id: String,
     pub amount: u64,
->>>>>>> 5c2e25b9
 }