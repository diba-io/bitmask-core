#![allow(unused_imports)]
#![cfg(feature = "server")]
#![cfg(not(target_arch = "wasm32"))]
use std::{env, fs::OpenOptions, io::ErrorKind, net::SocketAddr, str::FromStr};

use anyhow::Result;
use axum::{
    body::Bytes,
    extract::Path,
    headers::{authorization::Bearer, Authorization, CacheControl},
    http::StatusCode,
    response::{IntoResponse, Response},
    routing::{delete, get, post, put},
    Json, Router, TypedHeader,
};
use bitcoin_30::secp256k1::{ecdh::SharedSecret, PublicKey, SecretKey};
use bitmask_core::{
    bitcoin::{save_mnemonic, sign_and_publish_psbt_file},
    carbonado::{handle_file, server_retrieve, server_store, store},
    constants::{
        get_marketplace_nostr_key, get_marketplace_seed, get_network, get_udas_utxo, switch_network,
    },
    rgb::{
        accept_transfer, clear_watcher as rgb_clear_watcher, create_buyer_bid, create_invoice,
        create_psbt, create_seller_offer, create_swap_transfer, create_watcher,
        full_transfer_asset, import as rgb_import, issue_contract, list_contracts, list_interfaces,
        list_schemas, list_transfers as list_rgb_transfers, reissue_contract,
        remove_transfer as remove_rgb_transfer, save_transfer as save_rgb_transfer, transfer_asset,
        watcher_address, watcher_details as rgb_watcher_details, watcher_next_address,
        watcher_next_utxo, watcher_utxo,
    },
    structs::{
        AcceptRequest, FileMetadata, FullRgbTransferRequest, ImportRequest, InvoiceRequest,
        IssueRequest, PsbtFeeRequest, PsbtRequest, ReIssueRequest, RgbBidRequest, RgbOfferRequest,
        RgbRemoveTransferRequest, RgbSaveTransferRequest, RgbSwapRequest, RgbTransferRequest,
        SecretString, SelfFullRgbTransferRequest, SelfInvoiceRequest, SelfIssueRequest,
        SignPsbtRequest, WatcherRequest,
    },
};
use log::{debug, error, info};
use tokio::fs;
use tower_http::cors::CorsLayer;

async fn issue(
    TypedHeader(auth): TypedHeader<Authorization<Bearer>>,
    Json(request): Json<IssueRequest>,
) -> Result<impl IntoResponse, AppError> {
    info!("POST /issue {request:?}");

    let nostr_hex_sk = auth.token();
    let issue_res = issue_contract(nostr_hex_sk, request).await?;
    Ok((StatusCode::OK, Json(issue_res)))
}

async fn reissue(
    TypedHeader(auth): TypedHeader<Authorization<Bearer>>,
    Json(request): Json<ReIssueRequest>,
) -> Result<impl IntoResponse, AppError> {
    info!("POST /reissue {request:?}");

    let nostr_hex_sk = auth.token();
    let issue_res = reissue_contract(nostr_hex_sk, request).await?;
    Ok((StatusCode::OK, Json(issue_res)))
}

async fn self_issue(Json(issue): Json<SelfIssueRequest>) -> Result<impl IntoResponse, AppError> {
    info!("POST /self_issue {issue:?}");
    let issuer_keys = save_mnemonic(
        &SecretString(get_marketplace_seed().await),
        &SecretString("".to_string()),
    )
    .await?;
    let sk = issuer_keys.private.nostr_prv.as_ref();

    let issue_seal = format!("tapret1st:{}", get_udas_utxo().await);
    let request = IssueRequest {
        ticker: issue.ticker,
        name: issue.name,
        description: issue.description,
        precision: 1,
        supply: 1,
        seal: issue_seal.to_owned(),
        iface: "RGB21".to_string(),
        meta: issue.meta,
    };

    let issue_res = issue_contract(sk, request).await?;

    Ok((StatusCode::OK, Json(issue_res)))
}

async fn invoice(
    TypedHeader(auth): TypedHeader<Authorization<Bearer>>,
    Json(invoice): Json<InvoiceRequest>,
) -> Result<impl IntoResponse, AppError> {
    info!("POST /invoice {invoice:?}");

    let nostr_hex_sk = auth.token();
    let invoice_res = create_invoice(nostr_hex_sk, invoice).await?;

    Ok((StatusCode::OK, Json(invoice_res)))
}

async fn self_invoice(
    Json(self_invoice): Json<SelfInvoiceRequest>,
) -> Result<impl IntoResponse, AppError> {
    info!("POST /self_invoice {self_invoice:?}");

    let issuer_keys = save_mnemonic(
        &SecretString(get_marketplace_seed().await),
        &SecretString("".to_string()),
    )
    .await?;
    let nostr_hex_sk = issuer_keys.private.nostr_prv.as_ref();

    let invoice_seal = format!("tapret1st:{}", get_udas_utxo().await);

    let invoice = InvoiceRequest {
        contract_id: self_invoice.contract_id,
        iface: "RGB21".to_string(),
        amount: 1,
        seal: invoice_seal.to_owned(),
        params: self_invoice.params,
    };
    let invoice_res = create_invoice(nostr_hex_sk, invoice).await?;

    Ok((StatusCode::OK, Json(invoice_res)))
}

async fn _psbt(
    TypedHeader(auth): TypedHeader<Authorization<Bearer>>,
    Json(psbt_req): Json<PsbtRequest>,
) -> Result<impl IntoResponse, AppError> {
    info!("POST /psbt {psbt_req:?}");

    let nostr_hex_sk = auth.token();

    let psbt_res = create_psbt(nostr_hex_sk, psbt_req).await?;

    Ok((StatusCode::OK, Json(psbt_res)))
}

async fn _sign_psbt(
    TypedHeader(_auth): TypedHeader<Authorization<Bearer>>,
    Json(psbt_req): Json<SignPsbtRequest>,
) -> Result<impl IntoResponse, AppError> {
    info!("POST /sign {psbt_req:?}");
    let psbt_res = sign_and_publish_psbt_file(psbt_req).await?;

    Ok((StatusCode::OK, Json(psbt_res)))
}

#[axum_macros::debug_handler]
async fn pay(
    TypedHeader(auth): TypedHeader<Authorization<Bearer>>,
    Json(pay_req): Json<RgbTransferRequest>,
) -> Result<impl IntoResponse, AppError> {
    info!("POST /pay {pay_req:?}");

    let nostr_hex_sk = auth.token();

    let transfer_res = transfer_asset(nostr_hex_sk, pay_req).await?;

    Ok((StatusCode::OK, Json(transfer_res)))
}

#[axum_macros::debug_handler]
async fn self_pay(
    Json(self_pay_req): Json<SelfFullRgbTransferRequest>,
) -> Result<impl IntoResponse, AppError> {
    info!("POST /self_pay {self_pay_req:?}");

    let issuer_keys = save_mnemonic(
        &SecretString(get_marketplace_seed().await),
        &SecretString("".to_string()),
    )
    .await?;

    let nostr_hex_sk = issuer_keys.private.nostr_prv.as_ref();

    let fee = self_pay_req
        .fee
        .map_or(PsbtFeeRequest::Value(1000), PsbtFeeRequest::Value);

    let request = FullRgbTransferRequest {
        contract_id: self_pay_req.contract_id,
        iface: self_pay_req.iface,
        rgb_invoice: self_pay_req.rgb_invoice,
        descriptor: SecretString(issuer_keys.public.rgb_udas_descriptor_xpub.clone()),
        fee,
        change_terminal: self_pay_req.terminal,
        bitcoin_changes: self_pay_req.bitcoin_changes,
    };

    let transfer_res = full_transfer_asset(nostr_hex_sk, request).await?;

    Ok((StatusCode::OK, Json(transfer_res)))
}

async fn accept(
    TypedHeader(auth): TypedHeader<Authorization<Bearer>>,
    Json(accept_req): Json<AcceptRequest>,
) -> Result<impl IntoResponse, AppError> {
    info!("POST /accept {accept_req:?}");

    let nostr_hex_sk = auth.token();
    let transfer_res = accept_transfer(nostr_hex_sk, accept_req).await?;

    Ok((StatusCode::OK, Json(transfer_res)))
}

async fn self_accept(Json(accept_req): Json<AcceptRequest>) -> Result<impl IntoResponse, AppError> {
    info!("POST /self_accept {accept_req:?}");

    let issuer_keys = save_mnemonic(
        &SecretString(get_marketplace_seed().await),
        &SecretString("".to_string()),
    )
    .await?;

    let nostr_hex_sk = issuer_keys.private.nostr_prv.as_ref();
    let transfer_res = accept_transfer(nostr_hex_sk, accept_req).await?;

    Ok((StatusCode::OK, Json(transfer_res)))
}

async fn swap_offer(
    Json(swap_offer_req): Json<RgbOfferRequest>,
) -> Result<impl IntoResponse, AppError> {
    info!("POST /swap_offer {swap_offer_req:?}");

    let issuer_keys = save_mnemonic(
        &SecretString(get_marketplace_seed().await),
        &SecretString("".to_string()),
    )
    .await?;

    let nostr_hex_sk = issuer_keys.private.nostr_prv.as_ref();
    let swap_offer_res = create_seller_offer(nostr_hex_sk, swap_offer_req).await?;

    Ok((StatusCode::OK, Json(swap_offer_res)))
}

async fn swap_bid(Json(swap_bid_req): Json<RgbBidRequest>) -> Result<impl IntoResponse, AppError> {
    info!("POST /swap_bid {swap_bid_req:?}");

    let issuer_keys = save_mnemonic(
        &SecretString(get_marketplace_seed().await),
        &SecretString("".to_string()),
    )
    .await?;

    let nostr_hex_sk = issuer_keys.private.nostr_prv.as_ref();
    let swap_bid_res = create_buyer_bid(nostr_hex_sk, swap_bid_req).await?;

    Ok((StatusCode::OK, Json(swap_bid_res)))
}

async fn swap_transfer(
    Json(swap_transfer_req): Json<RgbSwapRequest>,
) -> Result<impl IntoResponse, AppError> {
    info!("POST /swap_transfer {swap_transfer_req:?}");

    let issuer_keys = save_mnemonic(
        &SecretString(get_marketplace_seed().await),
        &SecretString("".to_string()),
    )
    .await?;

    let nostr_hex_sk = issuer_keys.private.nostr_prv.as_ref();
    let swap_transfer_res = create_swap_transfer(nostr_hex_sk, swap_transfer_req).await?;

    Ok((StatusCode::OK, Json(swap_transfer_res)))
}

async fn contracts(
    TypedHeader(auth): TypedHeader<Authorization<Bearer>>,
) -> Result<impl IntoResponse, AppError> {
    info!("GET /contracts");

    let nostr_hex_sk = auth.token();

    let contracts_res = list_contracts(nostr_hex_sk).await?;

    Ok((StatusCode::OK, Json(contracts_res)))
}

async fn contract_detail(
    TypedHeader(auth): TypedHeader<Authorization<Bearer>>,
    Path(name): Path<String>,
) -> Result<impl IntoResponse, AppError> {
    info!("GET /contract/{name:?}");

    let nostr_hex_sk = auth.token();

    let contracts_res = list_contracts(nostr_hex_sk).await?;

    Ok((StatusCode::OK, Json(contracts_res)))
}

async fn interfaces(
    TypedHeader(auth): TypedHeader<Authorization<Bearer>>,
) -> Result<impl IntoResponse, AppError> {
    info!("GET /interfaces");

    let nostr_hex_sk = auth.token();

    let interfaces_res = list_interfaces(nostr_hex_sk).await?;

    Ok((StatusCode::OK, Json(interfaces_res)))
}

async fn schemas(
    TypedHeader(auth): TypedHeader<Authorization<Bearer>>,
) -> Result<impl IntoResponse, AppError> {
    info!("GET /schemas");

    let nostr_hex_sk = auth.token();

    let schemas_res = list_schemas(nostr_hex_sk).await?;

    Ok((StatusCode::OK, Json(schemas_res)))
}

async fn import(
    TypedHeader(auth): TypedHeader<Authorization<Bearer>>,
    Json(import_req): Json<ImportRequest>,
) -> Result<impl IntoResponse, AppError> {
    info!("POST /import {import_req:?}");

    let nostr_hex_sk = auth.token();
    let import_res = rgb_import(nostr_hex_sk, import_req).await?;

    Ok((StatusCode::OK, Json(import_res)))
}

async fn watcher(
    TypedHeader(auth): TypedHeader<Authorization<Bearer>>,
    Json(request): Json<WatcherRequest>,
) -> Result<impl IntoResponse, AppError> {
    info!("POST /watcher {request:?}");

    let nostr_hex_sk = auth.token();
    let resp = create_watcher(nostr_hex_sk, request).await?;

    Ok((StatusCode::OK, Json(resp)))
}

async fn watcher_details(
    TypedHeader(auth): TypedHeader<Authorization<Bearer>>,
    Path(name): Path<String>,
) -> Result<impl IntoResponse, AppError> {
    info!("GET /watcher/{name:?}");

    let nostr_hex_sk = auth.token();
    let resp = rgb_watcher_details(nostr_hex_sk, &name).await?;

    Ok((StatusCode::OK, Json(resp)))
}

async fn clear_watcher(
    TypedHeader(auth): TypedHeader<Authorization<Bearer>>,
    Path(name): Path<String>,
) -> Result<impl IntoResponse, AppError> {
    info!("DELETE /watcher/{name:?}");

    let nostr_hex_sk = auth.token();
    let resp = rgb_clear_watcher(nostr_hex_sk, &name).await?;

    Ok((StatusCode::OK, Json(resp)))
}

async fn next_address(
    TypedHeader(auth): TypedHeader<Authorization<Bearer>>,
    Path((name, asset)): Path<(String, String)>,
) -> Result<impl IntoResponse, AppError> {
    info!("GET /watcher/{name:?}/address");
    info!("GET /watcher/{name:?}/{asset:?}/address");

    let nostr_hex_sk = auth.token();
    let resp = watcher_next_address(nostr_hex_sk, &name, &asset).await?;

    Ok((StatusCode::OK, Json(resp)))
}

async fn next_utxo(
    TypedHeader(auth): TypedHeader<Authorization<Bearer>>,
    Path((name, asset)): Path<(String, String)>,
) -> Result<impl IntoResponse, AppError> {
    info!("GET /watcher/{name:?}/{asset:?}/utxo");

    let nostr_hex_sk = auth.token();
    let resp = watcher_next_utxo(nostr_hex_sk, &name, &asset).await?;

    Ok((StatusCode::OK, Json(resp)))
}

async fn register_address(
    TypedHeader(auth): TypedHeader<Authorization<Bearer>>,
    Path((name, address)): Path<(String, String)>,
) -> Result<impl IntoResponse, AppError> {
    info!("PUT /watcher/{name:?}/address/{address:?}");

    let nostr_hex_sk = auth.token();
    let resp = watcher_address(nostr_hex_sk, &name, &address).await?;

    Ok((StatusCode::OK, Json(resp)))
}

async fn register_utxo(
    TypedHeader(auth): TypedHeader<Authorization<Bearer>>,
    Path((name, utxo)): Path<(String, String)>,
) -> Result<impl IntoResponse, AppError> {
    info!("PUT /watcher/{name:?}/utxo/{utxo:?}");

    let nostr_hex_sk = auth.token();
    let resp = watcher_utxo(nostr_hex_sk, &name, &utxo).await?;

    Ok((StatusCode::OK, Json(resp)))
}

async fn list_transfers(
    TypedHeader(auth): TypedHeader<Authorization<Bearer>>,
    Path(contract_id): Path<String>,
) -> Result<impl IntoResponse, AppError> {
    info!("GET /transfers/{contract_id:?}");

    let nostr_hex_sk = auth.token();
    let transfers_res = list_rgb_transfers(nostr_hex_sk, contract_id).await?;

    Ok((StatusCode::OK, Json(transfers_res)))
}

async fn save_transfer(
    TypedHeader(auth): TypedHeader<Authorization<Bearer>>,
    Json(request): Json<RgbSaveTransferRequest>,
) -> Result<impl IntoResponse, AppError> {
    info!("POST /transfers {request:?}");

    let nostr_hex_sk = auth.token();
    let import_res = save_rgb_transfer(nostr_hex_sk, request).await?;

    Ok((StatusCode::OK, Json(import_res)))
}

async fn remove_transfer(
    TypedHeader(auth): TypedHeader<Authorization<Bearer>>,
    Json(request): Json<RgbRemoveTransferRequest>,
) -> Result<impl IntoResponse, AppError> {
    info!("DELETE /transfers {request:?}");

    let nostr_hex_sk = auth.token();
    let import_res = remove_rgb_transfer(nostr_hex_sk, request).await?;

    Ok((StatusCode::OK, Json(import_res)))
}

async fn co_store(
    Path((pk, name)): Path<(String, String)>,
    body: Bytes,
) -> Result<impl IntoResponse, AppError> {
    let incoming_header = carbonado::file::Header::try_from(&body)?;
    let body_len = incoming_header.encoded_len - incoming_header.padding_len;
    info!("POST /carbonado/{pk}/{name}, {body_len} bytes");

    let filepath = handle_file(&pk, &name, body_len.try_into()?).await?;

    match OpenOptions::new()
        .read(true)
        .write(true)
        .create(true)
        .open(&filepath)
    {
        Ok(file) => {
            let present_header = match carbonado::file::Header::try_from(&file) {
                Ok(header) => header,
                _ => carbonado::file::Header::try_from(&body)?,
            };
            let present_len = present_header.encoded_len - present_header.padding_len;
            debug!("body len: {body_len} present_len: {present_len}");
            if body_len >= present_len {
                debug!("body is bigger, overwriting.");
                let resp = fs::write(&filepath, &body).await;
                debug!("write file status {}", resp.is_ok());
            } else {
                debug!("no file written.");
            }
        }
        Err(err) => match err.kind() {
            ErrorKind::NotFound => {
                debug!("no file found, writing {body_len} bytes.");
                fs::write(&filepath, &body).await?;
            }
            _ => {
                error!("error in POST /carbonado/{pk}/{name}: {err}");
                return Err(err.into());
            }
        },
    }

    let cc = CacheControl::new().with_no_cache();

    Ok((StatusCode::OK, TypedHeader(cc)))
}

async fn co_force_store(
    Path((pk, name)): Path<(String, String)>,
    body: Bytes,
) -> Result<impl IntoResponse, AppError> {
    let incoming_header = carbonado::file::Header::try_from(&body)?;
    let body_len = incoming_header.encoded_len - incoming_header.padding_len;
    info!("POST /carbonado/{pk}/{name}/force, {body_len} bytes");

    let filepath = handle_file(&pk, &name, body_len.try_into()?).await?;

    match OpenOptions::new()
        .read(true)
        .write(true)
        .create(true)
        .open(&filepath)
    {
        Ok(file) => {
            let present_header = match carbonado::file::Header::try_from(&file) {
                Ok(header) => header,
                _ => carbonado::file::Header::try_from(&body)?,
            };
            let present_len = present_header.encoded_len - present_header.padding_len;
            debug!("body len: {body_len} present_len: {present_len}");
            let resp = fs::write(&filepath, &body).await;
            debug!("file override status {}", resp.is_ok());
        }
        Err(err) => match err.kind() {
            ErrorKind::NotFound => {
                debug!("no file found, writing {body_len} bytes.");
                fs::write(&filepath, &body).await?;
            }
            _ => {
                error!("error in POST /carbonado/{pk}/{name}/force: {err}");
                return Err(err.into());
            }
        },
    }

    let cc = CacheControl::new().with_no_cache();

    Ok((StatusCode::OK, TypedHeader(cc)))
}

async fn co_server_store(
    Path(name): Path<String>,
    body: Bytes,
) -> Result<impl IntoResponse, AppError> {
<<<<<<< HEAD
    info!("POST /carbonado/public/{name}, {} bytes", body.len());
=======
    info!("POST /carbonado/server/{name}, {} bytes", body.len());
>>>>>>> 677bab49
    let (filepath, encoded) = server_store(&name, &body, None).await?;

    match OpenOptions::new()
        .read(true)
        .write(true)
        .create(true)
        .open(&filepath)
    {
        Ok(file) => {
            let present_header = match carbonado::file::Header::try_from(&file) {
                Ok(header) => header,
                _ => carbonado::file::Header::try_from(&body)?,
            };
            let present_len = present_header.encoded_len - present_header.padding_len;
            debug!("present_len: {present_len}");
            let resp = fs::write(&filepath, &encoded).await;
            debug!("file override status {}", resp.is_ok());
        }
        Err(err) => match err.kind() {
            ErrorKind::NotFound => {
                debug!("no file found, writing 0 bytes.");
                fs::write(&filepath, &body).await?;
            }
            _ => {
<<<<<<< HEAD
                error!("error in POST /carbonado/public/{name}: {err}");
=======
                error!("error in POST /carbonado/server/{name}: {err}");
>>>>>>> 677bab49
                return Err(err.into());
            }
        },
    }

    let cc = CacheControl::new().with_no_cache();

    Ok((StatusCode::OK, TypedHeader(cc)))
}

async fn co_retrieve(
    Path((pk, name)): Path<(String, String)>,
) -> Result<impl IntoResponse, AppError> {
    info!("GET /carbonado/{pk}/{name}");

    let filepath = &handle_file(&pk, &name, 0).await?;
    let fullpath = filepath.to_string_lossy();
    let bytes = fs::read(filepath).await;
    let cc = CacheControl::new().with_no_cache();

    match bytes {
        Ok(bytes) => {
            debug!("read {0} bytes.", bytes.len());
            Ok((StatusCode::OK, TypedHeader(cc), bytes))
        }
        Err(e) => {
            debug!(
                "file read error {0} .Details: {1}.",
                fullpath,
                e.to_string()
            );
            Ok((StatusCode::OK, TypedHeader(cc), Vec::<u8>::new()))
        }
    }
}

async fn co_metadata(
    Path((pk, name)): Path<(String, String)>,
) -> Result<impl IntoResponse, AppError> {
    info!("GET /carbonado/{pk}/{name}/metadata");

    let filepath = &handle_file(&pk, &name, 0).await?;
    let mut metadata = FileMetadata::default();
    match OpenOptions::new()
        .read(true)
        .write(true)
        .create(true)
        .open(filepath)
    {
        Ok(file) => {
            let present_header = match carbonado::file::Header::try_from(&file) {
                Ok(header) => header,
                _ => return Ok((StatusCode::OK, Json(metadata))),
            };

            metadata.filename = present_header.file_name();
            metadata.metadata = present_header.metadata.unwrap_or_default();
        }
        Err(err) => match err.kind() {
            ErrorKind::NotFound => {
                fs::write(&filepath, &vec![]).await?;
            }
            _ => {
                error!("error in GET /carbonado/{pk}/{name}/metadata: {err}");
                return Err(err.into());
            }
        },
    }

    Ok((StatusCode::OK, Json(metadata)))
}

async fn co_server_retrieve(Path(name): Path<String>) -> Result<impl IntoResponse, AppError> {
<<<<<<< HEAD
    info!("GET /public/{name}");
=======
    info!("GET /server/{name}");
>>>>>>> 677bab49

    let result = server_retrieve(&name).await;
    let cc = CacheControl::new().with_no_cache();

    match result {
        Ok((bytes, _)) => {
            debug!("read {0} bytes.", bytes.len());
            Ok((StatusCode::OK, TypedHeader(cc), bytes))
        }
        Err(e) => {
            debug!("file read error {0} .Details: {1}.", name, e.to_string());
            Ok((StatusCode::OK, TypedHeader(cc), Vec::<u8>::new()))
        }
    }
}

const BMC_VERSION: &str = env!("CARGO_PKG_VERSION");

async fn status() -> Result<impl IntoResponse, AppError> {
    let cc = CacheControl::new().with_no_cache();

    Ok((StatusCode::OK, TypedHeader(cc), BMC_VERSION.to_string()))
}

async fn key(Path(pk): Path<String>) -> Result<impl IntoResponse, AppError> {
    let sk = env::var("NOSTR_SK")?;
    let sk = SecretKey::from_str(&sk)?;

    let pk = PublicKey::from_str(&pk)?;

    let ss = SharedSecret::new(&pk, &sk);
    let ss = ss.display_secret();

    Ok(ss.to_string())
}

async fn new_block() -> Result<impl IntoResponse, AppError> {
    use bitmask_core::regtest::new_block;
    new_block();

    Ok("Ok")
}

async fn send_coins(
    Path((address, amount)): Path<(String, String)>,
) -> Result<impl IntoResponse, AppError> {
    use bitmask_core::regtest::send_coins;

    send_coins(&address, &amount);
    Ok("Ok")
}

#[tokio::main]
async fn main() -> Result<()> {
    if env::var("RUST_LOG").is_err() {
        env::set_var("RUST_LOG", "bitmask_core=debug,bitmaskd=debug");
    }

    pretty_env_logger::init();

    let mut app = Router::new()
        .route("/issue", post(issue))
        .route("/reissue", post(reissue))
        .route("/selfissue", post(self_issue))
        .route("/invoice", post(invoice))
        .route("/selfinvoice", post(self_invoice))
        // .route("/psbt", post(psbt))
        // .route("/sign", post(sign_psbt))
        .route("/pay", post(pay))
        .route("/selfpay", post(self_pay))
        .route("/accept", post(accept))
        .route("/selfaccept", post(self_accept))
        .route("/swap_offer", get(swap_offer))
        .route("/swap_bid", get(swap_bid))
        .route("/swap_transfer", get(swap_transfer))
        .route("/contracts", get(contracts))
        .route("/contract/:id", get(contract_detail))
        .route("/interfaces", get(interfaces))
        .route("/schemas", get(schemas))
        .route("/import", post(import))
        .route("/watcher", post(watcher))
        .route("/watcher/:name", get(watcher_details))
        .route("/watcher/:name/:asset/address", get(next_address))
        .route("/watcher/:name/:asset/utxo", get(next_utxo))
        .route(
            "/watcher/:name/:asset/address/:address",
            put(register_address),
        )
        .route("/watcher/:name/:asset/utxo/:utxo", put(register_utxo))
        .route("/watcher/:name", delete(clear_watcher))
        .route("/transfers/:id", get(list_transfers))
        .route("/transfers/", post(save_transfer))
        .route("/transfers/", delete(remove_transfer))
        .route("/key/:pk", get(key))
        .route("/carbonado/status", get(status))
<<<<<<< HEAD
        .route("/carbonado/public/:name", get(co_server_retrieve))
        .route("/carbonado/public/:name", post(co_server_store))
=======
        .route("/carbonado/server/:name", get(co_server_retrieve))
        .route("/carbonado/server/:name", post(co_server_store))
>>>>>>> 677bab49
        .route("/carbonado/:pk/:name", get(co_retrieve))
        .route("/carbonado/:pk/:name", post(co_store))
        .route("/carbonado/:pk/:name/force", post(co_force_store))
        .route("/carbonado/:pk/:name/metadata", get(co_metadata));

    let network = get_network().await;
    switch_network(&network).await?;

    if network == "regtest" {
        app = app
            .route("/regtest/block", get(new_block))
            .route("/regtest/send/:address/:amount", get(send_coins));
    }

    let app = app.layer(CorsLayer::permissive());
    let addr = SocketAddr::from(([0, 0, 0, 0], 7070));

    info!("bitmaskd REST server successfully running at {addr}");

    axum::Server::bind(&addr)
        .serve(app.into_make_service())
        .await?;

    Ok(())
}

// https://github.com/tokio-rs/axum/blob/fef95bf37a138cdf94985e17f27fd36481525171/examples/anyhow-error-response/src/main.rs
// Make our own error that wraps `anyhow::Error`.
struct AppError(anyhow::Error);

// Tell axum how to convert `AppError` into a response.
impl IntoResponse for AppError {
    fn into_response(self) -> Response {
        (
            StatusCode::INTERNAL_SERVER_ERROR,
            format!("Something went wrong: {}", self.0),
        )
            .into_response()
    }
}

// This enables using `?` on functions that return `Result<_, anyhow::Error>` to turn them into
// `Result<_, AppError>`. That way you don't need to do that manually.
impl<E> From<E> for AppError
where
    E: Into<anyhow::Error>,
{
    fn from(err: E) -> Self {
        Self(err.into())
    }
}<|MERGE_RESOLUTION|>--- conflicted
+++ resolved
@@ -550,11 +550,7 @@
     Path(name): Path<String>,
     body: Bytes,
 ) -> Result<impl IntoResponse, AppError> {
-<<<<<<< HEAD
-    info!("POST /carbonado/public/{name}, {} bytes", body.len());
-=======
     info!("POST /carbonado/server/{name}, {} bytes", body.len());
->>>>>>> 677bab49
     let (filepath, encoded) = server_store(&name, &body, None).await?;
 
     match OpenOptions::new()
@@ -579,11 +575,7 @@
                 fs::write(&filepath, &body).await?;
             }
             _ => {
-<<<<<<< HEAD
-                error!("error in POST /carbonado/public/{name}: {err}");
-=======
                 error!("error in POST /carbonado/server/{name}: {err}");
->>>>>>> 677bab49
                 return Err(err.into());
             }
         },
@@ -657,11 +649,7 @@
 }
 
 async fn co_server_retrieve(Path(name): Path<String>) -> Result<impl IntoResponse, AppError> {
-<<<<<<< HEAD
-    info!("GET /public/{name}");
-=======
     info!("GET /server/{name}");
->>>>>>> 677bab49
 
     let result = server_retrieve(&name).await;
     let cc = CacheControl::new().with_no_cache();
@@ -757,13 +745,8 @@
         .route("/transfers/", delete(remove_transfer))
         .route("/key/:pk", get(key))
         .route("/carbonado/status", get(status))
-<<<<<<< HEAD
-        .route("/carbonado/public/:name", get(co_server_retrieve))
-        .route("/carbonado/public/:name", post(co_server_store))
-=======
         .route("/carbonado/server/:name", get(co_server_retrieve))
         .route("/carbonado/server/:name", post(co_server_store))
->>>>>>> 677bab49
         .route("/carbonado/:pk/:name", get(co_retrieve))
         .route("/carbonado/:pk/:name", post(co_store))
         .route("/carbonado/:pk/:name/force", post(co_force_store))
