--- conflicted
+++ resolved
@@ -6,7 +6,6 @@
 use anyhow::Result;
 pub use bdk::TransactionDetails;
 use bdk::{wallet::AddressIndex, FeeRate, LocalUtxo};
-<<<<<<< HEAD
 use data::constants::BITCOIN_ELECTRUM_API;
 
 // RGB Imports
@@ -24,12 +23,7 @@
 use rgbstd::containers::BindleContent;
 use rgbstd::persistence::{Inventory, Stash, Stock};
 
-use bitcoin::{util::address::Address, Transaction}; // Shared
-=======
-#[cfg(not(target_arch = "wasm32"))]
-use bitcoin::consensus::serialize as serialize_psbt; // Desktop
-use bitcoin::{util::address::Address, OutPoint}; // Shared
->>>>>>> aa19bb30
+use bitcoin::util::address::Address;
 use bitcoin_hashes::{sha256, Hash};
 
 use serde::Deserialize;
@@ -453,14 +447,8 @@
     Ok(consig)
 }
 
-<<<<<<< HEAD
 pub async fn accept_transfer(request: AcceptRequest) -> Result<AcceptResponse> {
     let AcceptRequest { consignment } = request;
-=======
-#[cfg(target_arch = "wasm32")]
-pub async fn sign_psbt_web(rgb_descriptor_xprv: &str, psbt: &str) -> Result<TransactionDetails> {
-    use bitcoin::psbt::PartiallySignedTransaction;
->>>>>>> aa19bb30
 
     // TODO: Pull from Carbonado
     let mut stock = Stock::default();
