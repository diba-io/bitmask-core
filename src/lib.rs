#[macro_use]
#[cfg(not(target_arch = "wasm32"))]
extern crate amplify;

use std::str::FromStr;

use anyhow::anyhow;
use anyhow::Result;
use bdk::{wallet::AddressIndex, FeeRate, LocalUtxo};
#[cfg(not(target_arch = "wasm32"))]
use bitcoin::consensus::serialize as serialize_psbt;
use bitcoin::{
    consensus::deserialize as deserialize_psbt, psbt::PartiallySignedTransaction,
    util::address::Address, OutPoint, Transaction,
};
use bitcoin_hashes::{sha256, Hash};
use serde::{Deserialize, Serialize};
use serde_encrypt::{
    serialize::impls::BincodeSerializer, shared_key::SharedKey, traits::SerdeEncryptSharedKey,
    AsSharedKey, EncryptedMessage,
};
use tokio::try_join;

pub mod data;
pub mod operations;
pub mod util;
#[cfg(target_arch = "wasm32")]
pub mod web;
<<<<<<< HEAD
=======
use crate::data::structs::FullUtxo;
>>>>>>> 1a86c8b6
// Desktop
#[cfg(not(target_arch = "wasm32"))]
pub use crate::{
    data::structs::{AcceptResponse, AssetResponse},
    operations::rgb::{
        self, blind_utxo, get_asset_by_genesis, get_assets, issue_asset, transfer_asset,
        validate_transfer,
    },
};
// Web
#[cfg(target_arch = "wasm32")]
pub use crate::{
    data::structs::{
        AcceptRequest, AcceptResponse, AssetRequest, BlindRequest, BlindResponse, IssueRequest,
        TransferRequest, TransferResponse,
    },
    util::post_json,
};
// Isomorphic
pub use crate::{
    data::{
        constants::{get_endpoint, get_network, switch_host, switch_network},
        structs::{
            EncryptedWalletData, FundVaultDetails, SatsInvoice, ThinAsset, TransferResult,
            WalletData, WalletTransaction,
        },
    },
    operations::{
        bitcoin::{
            create_transaction, dust_tx, get_wallet, new_mnemonic, save_mnemonic, sign_psbt,
            synchronize_wallet,
        },
        lightning,
    },
};

impl SerdeEncryptSharedKey for EncryptedWalletData {
    type S = BincodeSerializer<Self>; // you can specify serializer implementation (or implement it by yourself).
}

pub fn get_encrypted_wallet(
    password: &str,
    encrypted_descriptors: &str,
) -> Result<EncryptedWalletData> {
    // read hash digest and consume hasher
    let hash = sha256::Hash::hash(password.as_bytes());
    let shared_key: [u8; 32] = hash.into_inner();
    let encrypted_descriptors: Vec<u8> = hex::decode(encrypted_descriptors)?;
    let encrypted_message = EncryptedMessage::deserialize(encrypted_descriptors)?;
    Ok(EncryptedWalletData::decrypt_owned(
        &encrypted_message,
        &SharedKey::from_array(shared_key),
    )?)
}

#[derive(Serialize, Deserialize, Clone, Debug)]
#[serde(rename_all = "camelCase")]
pub struct MnemonicSeedData {
    pub mnemonic: String,
    pub serialized_encrypted_message: String,
}

// TODO: should probably be called "new_mnemonic_seed"
pub fn get_mnemonic_seed(
    encryption_password: &str,
    seed_password: &str,
) -> Result<MnemonicSeedData> {
    let hash = sha256::Hash::hash(encryption_password.as_bytes());
    let shared_key: [u8; 32] = hash.into_inner();

    let encrypted_wallet_data = new_mnemonic(seed_password)?;
    let encrypted_message = encrypted_wallet_data.encrypt(&SharedKey::from_array(shared_key))?;
    let serialized_encrypted_message = hex::encode(encrypted_message.serialize());
    let mnemonic_seed_data = MnemonicSeedData {
        mnemonic: encrypted_wallet_data.mnemonic,
        serialized_encrypted_message,
    };

    Ok(mnemonic_seed_data)
}

pub fn save_mnemonic_seed(
    mnemonic_phrase: &str,
    encryption_password: &str,
    seed_password: &str,
) -> Result<MnemonicSeedData> {
    let hash = sha256::Hash::hash(encryption_password.as_bytes());
    let shared_key: [u8; 32] = hash.into_inner();

    let vault_data = save_mnemonic(mnemonic_phrase, seed_password)?;
    let encrypted_message = vault_data.encrypt(&SharedKey::from_array(shared_key))?;
    let serialized_encrypted_message = hex::encode(encrypted_message.serialize());
    let mnemonic_seed_data = MnemonicSeedData {
        mnemonic: vault_data.mnemonic,
        serialized_encrypted_message,
    };

    Ok(mnemonic_seed_data)
}

pub async fn get_wallet_data(
    descriptor: &str,
    change_descriptor: Option<String>,
) -> Result<WalletData> {
    info!("get_wallet_data");
    info!("descriptor:", &descriptor);
    info!("change_descriptor:", format!("{:?}", &change_descriptor));

    let wallet = get_wallet(descriptor, change_descriptor)?;
    synchronize_wallet(&wallet).await?;
    let address = wallet.get_address(AddressIndex::LastUnused)?.to_string();
    info!(format!("address: {address}"));
    let balance = wallet.get_balance()?;
    info!(format!("balance: {balance:?}"));
    let utxos = wallet.list_unspent().unwrap_or_default();
    let utxos: Vec<String> = utxos.into_iter().map(|x| x.outpoint.to_string()).collect();
    trace!(format!("unspent: {utxos:#?}"));

    let mut transactions = wallet.list_transactions(false).unwrap_or_default();
    trace!(format!("transactions: {transactions:#?}"));

    transactions.sort_by(|a, b| {
        b.confirmation_time
            .as_ref()
            .map(|t| t.height)
            .cmp(&a.confirmation_time.as_ref().map(|t| t.height))
    });

    let transactions: Vec<WalletTransaction> = transactions
        .into_iter()
        .map(|tx| WalletTransaction {
            txid: tx.txid,
            received: tx.received,
            sent: tx.sent,
            fee: tx.fee,
            confirmed: tx.confirmation_time.is_some(),
            confirmation_time: tx.confirmation_time,
        })
        .collect();

    Ok(WalletData {
        address,
        balance,
        transactions,
        utxos,
    })
}

#[cfg(not(target_arch = "wasm32"))]
pub fn list_assets(contract: &str) -> Result<Vec<AssetResponse>> {
    info!("list_assets");
    let assets = get_assets(contract)?;
    info!(format!("get assets: {assets:#?}"));
    Ok(assets)
}

// TODO: web list_assets

#[derive(Serialize, Deserialize)]
pub struct CreateAssetResult {
    pub genesis: String,   // in bech32m encoding
    pub id: String,        // contract ID
    pub asset_id: String,  // asset ID
    pub schema_id: String, // schema ID (i.e., RGB20)
}

#[cfg(not(target_arch = "wasm32"))]
pub fn create_asset(
    ticker: &str,
    name: &str,
    precision: u8,
    supply: u64,
    utxo: &str,
) -> Result<CreateAssetResult> {
    let utxo = OutPoint::from_str(utxo)?;
    let contract = issue_asset(ticker, name, precision, supply, utxo)?;
    let genesis = contract.to_string();
    let id = contract.id().to_string();
    let asset_id = contract.contract_id().to_string();
    let schema_id = contract.schema_id().to_string();

    Ok(CreateAssetResult {
        genesis,
        id,
        asset_id,
        schema_id,
    })
}

#[cfg(target_arch = "wasm32")]
pub async fn create_asset(
    ticker: &str,
    name: &str,
    precision: u8,
    supply: u64,
    utxo: &str,
) -> Result<CreateAssetResult> {
    let endpoint = &get_endpoint("issue").await;
    let body = IssueRequest {
        ticker: ticker.to_owned(),
        name: name.to_owned(),
        description: "TODO".to_owned(),
        precision,
        supply,
        utxo: utxo.to_owned(),
    };
    let (issue_res, status) = post_json(endpoint, &body).await?;
    if status != 200 {
        return Err(anyhow!("Error calling {endpoint}"));
    }
    let CreateAssetResult {
        genesis,
        id,
        asset_id,
        schema_id,
    } = serde_json::from_str(&issue_res)?;

    Ok(CreateAssetResult {
        genesis,
        id,
        asset_id,
        schema_id,
    })
}

pub async fn get_utxos(
    descriptor: &str,
    change_descriptor: Option<String>,
) -> Result<Vec<LocalUtxo>> {
    let rgb_wallet = get_wallet(descriptor, change_descriptor)?;
    synchronize_wallet(&rgb_wallet).await?;
    let utxos = rgb_wallet.list_unspent()?;

    Ok(utxos)
}

pub fn parse_outpoints(outpoints: Vec<String>) -> Result<Vec<OutPoint>> {
    outpoints
        .into_iter()
        .map(|outpoint| OutPoint::from_str(&outpoint).map_err(|e| anyhow!(e)))
        .collect()
}

pub fn utxos_to_outpoints(utxos: Vec<LocalUtxo>) -> Vec<String> {
    utxos
        .into_iter()
        .map(|utxo| utxo.outpoint.to_string())
        .collect()
}

#[cfg(not(target_arch = "wasm32"))]
pub fn import_asset(asset: &str, utxos: Vec<String>) -> Result<ThinAsset> {
    let utxos = parse_outpoints(utxos)?;

    match asset.as_bytes() {
        #[allow(unreachable_code)]
        [b'r', b'g', b'b', b'1', ..] => Ok(todo!(
            "asset persistence for asset_import not yet implemented"
        )),
        [b'r', b'g', b'b', b'c', b'1', ..] => {
            info!("Getting asset by contract genesis:", asset);
            get_asset_by_genesis(asset, &utxos)
        }
        _ => Err(anyhow!("Asset did not match expected format")),
    }
}

#[cfg(target_arch = "wasm32")]
pub async fn import_asset(asset: &str, utxo: &str, blinded: &str) -> Result<ThinAsset> {
    info!("Getting asset:", asset);

    let endpoint = &get_endpoint("import").await;
    let body = AssetRequest {
        asset: asset.to_owned(),
        utxos: vec![utxo.to_owned(), blinded.to_owned()],
    };
    let (asset_res, status) = post_json(endpoint, &body).await?;
    if status != 200 {
        return Err(anyhow!("Error calling {endpoint}"));
    }
    let ThinAsset {
        id,
        ticker,
        name,
        description,
        allocations,
        balance,
        genesis,
    } = serde_json::from_str(&asset_res)?;

    Ok(ThinAsset {
        id,
        ticker,
        name,
        description,
        allocations,
        balance,
        genesis,
    })
}

#[derive(Serialize, Deserialize)]
struct TransactionData {
    blinding: String,
    utxo: OutPoint,
}

#[derive(Serialize, Deserialize, Debug, Clone)]
pub struct BlindingUtxo {
    pub conceal: String,
    pub blinding: String,
    pub utxo: OutPoint,
}

#[cfg(not(target_arch = "wasm32"))]
pub fn get_blinded_utxo(utxo_string: &str) -> Result<BlindingUtxo> {
    let utxo = OutPoint::from_str(utxo_string)?;

    let blind = blind_utxo(utxo)?;

    let blinding_utxo = BlindingUtxo {
        conceal: blind.conceal,
        blinding: blind.blinding,
        utxo,
    };

    Ok(blinding_utxo)
}

#[cfg(target_arch = "wasm32")]
pub async fn get_blinded_utxo(utxo_string: &str) -> Result<BlindingUtxo> {
    let utxo = OutPoint::from_str(utxo_string)?;

    let endpoint = &get_endpoint("blind").await;
    let body = BlindRequest {
        utxo: utxo.to_string(),
    };
    let (blind_res, status) = post_json(endpoint, &body).await?;
    if status != 200 {
        return Err(anyhow!("Error calling {endpoint}"));
    }
    let BlindResponse { conceal, blinding } = serde_json::from_str(&blind_res)?;
    let blinding_utxo = BlindingUtxo {
        conceal,
        blinding,
        utxo,
    };

    Ok(blinding_utxo)
}

// pub fn get_blinded_utxo(rgb_descriptor: &str) -> Result<BlindingUtxo> {
//     let rgb_wallet = get_wallet(rgb_descriptor, None)?;

//     // ensure there's always a receive utxo

//     let (blind, utxo) = blind_utxo(utxo)?;

//     let blinding_utxo = BlindingUtxo {
//         conceal: blind.conceal,
//         blinding: blind.blinding,
//         utxo,
//     };

//     Ok(blinding_utxo)
// }

pub async fn send_sats(
    descriptor: &str,
    change_descriptor: &str,
    address: &str,
    amount: u64,
    fee_rate: Option<f32>,
) -> Result<Transaction> {
    let address = Address::from_str(address)?;

    let wallet = get_wallet(descriptor, Some(change_descriptor.to_owned()))?;
    synchronize_wallet(&wallet).await?;

    let fee_rate = fee_rate.map(FeeRate::from_sat_per_vb);

    let transaction =
        create_transaction(vec![SatsInvoice { address, amount }], &wallet, fee_rate).await?;

    Ok(transaction)
}

pub async fn fund_vault(
    btc_descriptor_xprv: &str,
    btc_change_descriptor_xprv: &str,
    assets_address: &str,
    uda_address: &str,
    asset_amount: u64,
    uda_amount: u64,
    fee_rate: Option<f32>,
) -> Result<FundVaultDetails> {
    let assets_address = Address::from_str(assets_address)?;
    let uda_address = Address::from_str(uda_address)?;

    let wallet = get_wallet(
        btc_descriptor_xprv,
        Some(btc_change_descriptor_xprv.to_owned()),
    )?;
    synchronize_wallet(&wallet).await?;

    let asset_invoice = SatsInvoice {
        address: assets_address,
        amount: asset_amount,
    };
    let uda_invoice = SatsInvoice {
        address: uda_address,
        amount: uda_amount,
    };

    let fee_rate = fee_rate.map(FeeRate::from_sat_per_vb);

    let asset_tx_details = create_transaction(
        vec![asset_invoice.clone(), asset_invoice],
        &wallet,
        fee_rate,
    )
    .await?;

    let uda_tx_details =
        create_transaction(vec![uda_invoice.clone(), uda_invoice], &wallet, fee_rate).await?;

    let asset_txid = asset_tx_details.txid();
    let asset_outputs: Vec<String> = asset_tx_details
        .output
        .iter()
        .enumerate()
        .map(|(i, _)| format!("{asset_txid}:{i}"))
        .collect();

    let uda_txid = uda_tx_details.txid();
    let uda_outputs: Vec<String> = uda_tx_details
        .output
        .iter()
        .enumerate()
        .map(|(i, _)| format!("{uda_txid}:{i}"))
        .collect();

    Ok(FundVaultDetails {
        assets_output: Some(asset_outputs[0].to_owned()),
        assets_change_output: Some(asset_outputs[1].to_owned()),
        udas_output: Some(uda_outputs[0].to_owned()),
        udas_change_output: Some(uda_outputs[1].to_owned()),
    })
}

fn utxo_string(utxo: &LocalUtxo) -> String {
    utxo.outpoint.to_string()
}

pub async fn get_assets_vault(
    rgb_assets_descriptor_xpub: &str,
    rgb_udas_descriptor_xpub: &str,
) -> Result<FundVaultDetails> {
    let assets_wallet = get_wallet(rgb_assets_descriptor_xpub, None)?;
    let udas_wallet = get_wallet(rgb_udas_descriptor_xpub, None)?;

    try_join!(
        synchronize_wallet(&assets_wallet),
        synchronize_wallet(&udas_wallet)
    )?;

    let assets_utxos = assets_wallet.list_unspent()?;
    let uda_utxos = udas_wallet.list_unspent()?;

    debug!(format!("Asset UTXOs: {assets_utxos:#?}"));
    debug!(format!("UDA UTXOs: {uda_utxos:#?}"));

    let mut assets_utxos: Vec<String> = assets_utxos.iter().map(utxo_string).collect();
    assets_utxos.sort();

    let mut uda_utxos: Vec<String> = uda_utxos.iter().map(utxo_string).collect();
    uda_utxos.sort();

    let assets_change_output = assets_utxos.pop();
    let assets_output = assets_utxos.pop();
    let udas_change_output = uda_utxos.pop();
    let udas_output = uda_utxos.pop();

    Ok(FundVaultDetails {
        assets_output,
        assets_change_output,
        udas_output,
        udas_change_output,
    })
}

#[allow(clippy::too_many_arguments)]
pub async fn send_assets(
    btc_descriptor_xprv: &str,
    btc_change_descriptor_xprv: &str,
    rgb_assets_descriptor_xprv: &str,
    rgb_assets_descriptor_xpub: &str,
    blinded_utxo: &str,
    amount: u64,
    asset_contract: &str,
    fee_rate: f32,
) -> Result<TransferResult> {
    let btc_wallet = get_wallet(
        btc_descriptor_xprv,
        // None,
        Some(btc_change_descriptor_xprv.to_owned()),
    )?;
    // let address = btc_wallet
    //     .get_address(AddressIndex::LastUnused)?
    //     .to_string();
    // info!(format!("BTC wallet address: {address}"));
    let assets_wallet = get_wallet(rgb_assets_descriptor_xprv, None)?;
    info!("Sync wallets");
    try_join!(
        synchronize_wallet(&assets_wallet),
        synchronize_wallet(&btc_wallet)
    )?;
    info!("Wallets synced");

    // Get a list of UTXOs in the assets wallet
    let asset_utxos = assets_wallet.list_unspent()?;
    info!(format!(
        "Found {} UTXOs in the assets wallet",
        asset_utxos.len()
    ));

    // Create a new tx for the change output, to be bundled
    let _dust_psbt = dust_tx(&btc_wallet, fee_rate, asset_utxos.get(0))?;
    info!("Created dust PSBT");
    info!("Creating transfer PSBT...");
    let asset_utxos = asset_utxos
        .into_iter()
        .map(|utxo| FullUtxo {
            utxo,
            terminal_derivation: "/0/0".to_owned(),
        })
        .collect();
    #[cfg(not(target_arch = "wasm32"))]
    let (consignment, psbt, disclosure, _change, _previous_utxo, _new_utxo) = transfer_assets(
        rgb_assets_descriptor_xpub,
        blinded_utxo,
        amount,
        asset_contract,
        asset_utxos,
    )
    .await?;

    #[cfg(target_arch = "wasm32")]
    let (consignment, psbt, disclosure, declare_request) = async {
        let endpoint = &get_endpoint("send").await;
        let body = TransferRequest {
            rgb_assets_descriptor_xpub: rgb_assets_descriptor_xpub.to_owned(),
            blinded_utxo: blinded_utxo.to_owned(),
            amount,
            asset_contract: asset_contract.to_owned(),
            asset_utxos,
        };
        let (transfer_res, status) = post_json(endpoint, &body).await?;
        if status != 200 {
            return Err(anyhow!("Error calling {endpoint}"));
        }
        let TransferResponse {
            consignment,
            psbt,
            disclosure,
            declare_request,
        } = serde_json::from_str(&transfer_res)?;
        Ok((consignment, psbt, disclosure, declare_request))
    }
    .await?;

    info!("Successfully created assets PSBT");
    let psbt = base64::decode(&psbt)?;
    let psbt: PartiallySignedTransaction = deserialize_psbt(&psbt)?;

    info!("Signing and broadcasting transactions...");
    let tx = sign_psbt(&assets_wallet, psbt).await?;
    let txid = tx.txid().to_string();
    info!(format!("transfer txid was {txid}"));

    // let dust_tx = sign_psbt(&btc_wallet, dust_psbt).await?;
    // let dust_txid = dust_tx.txid().to_string();
    // info!(format!("dust txid was {dust_txid}"));

    #[cfg(target_arch = "wasm32")]
    let _declare = async {
        let endpoint = &get_endpoint("declare").await;
        let (_transfer_res, status) = post_json(endpoint, &declare_request).await?;
        if status != 200 {
            return Err(anyhow!("Error calling {endpoint}"));
        }
        Ok(status)
    }
    .await?;

    Ok(TransferResult {
        consignment,
        disclosure,
        txid,
    })
}

#[cfg(not(target_arch = "wasm32"))]
pub async fn transfer_assets(
    rgb_assets_descriptor_xpub: &str, // TODO: Privacy concerns. Not great, not terrible
    blinded_utxo: &str,
    amount: u64,
    asset_contract: &str,
    asset_utxos: Vec<data::structs::FullUtxo>,
) -> Result<(
    String, // bech32m compressed sten consignment
    String, // base64 bitcoin encoded psbt
    String, // json
    String, // change: SealCoins correspoinding to the change of the sener if any
    String, // previous utxo: original SealCoins
    String, // new utxo: utxo of the receptor (in blinded form)
)> {
    // use lnpbp::bech32::ToBech32String;
    use strict_encoding::strict_serialize;

    let transfer_asset_response = transfer_asset(
        rgb_assets_descriptor_xpub,
        blinded_utxo,
        amount,
        asset_contract,
        asset_utxos,
    )
    .await?;

    // TODO: pending https://github.com/RGB-WG/rgb-std/pull/7
    // let consignment = consignment.to_bech32_string();
    let consignment = strict_serialize(&transfer_asset_response.consignment)?;
    let consignment = util::bech32m_zip_encode("rgbc", &consignment)?;
    let psbt = serialize_psbt(&transfer_asset_response.psbt);
    let psbt = base64::encode(&psbt);
    let disclosure = serde_json::to_string(&transfer_asset_response.disclosure)?;
<<<<<<< HEAD

    let change = serde_json::to_string(&transfer_asset_response.change)?;
    let previous_utxo = serde_json::to_string(&transfer_asset_response.previous_utxo)?;

=======

    let change = serde_json::to_string(&transfer_asset_response.change)?;
    let previous_utxo = serde_json::to_string(&transfer_asset_response.previous_utxo)?;

>>>>>>> 1a86c8b6
    Ok((
        consignment,
        psbt,
        disclosure,
        change,
        previous_utxo,
        transfer_asset_response.new_utxo,
    ))
}

#[cfg(not(target_arch = "wasm32"))]
pub async fn accept_transfer(
    consignment: &str,
    blinding_factor: &str,
    outpoint: &str,
) -> Result<AcceptResponse> {
    let (id, info, valid) = rgb::accept_transfer(consignment, blinding_factor, outpoint).await?;
    if valid {
        info!("Transaction accepted");
        Ok(AcceptResponse { id, info, valid })
    } else {
        Err(anyhow!("Incorrect seals. id: {} stratus: {}", id, info))
    }
}

#[cfg(target_arch = "wasm32")]
pub async fn accept_transfer(
    consignment: &str,
    blinding_factor: &str,
    outpoint: &str,
) -> Result<AcceptResponse> {
    let endpoint = &get_endpoint("accept").await;
    let body = AcceptRequest {
        consignment: consignment.to_owned(),
        blinding_factor: blinding_factor.to_owned(),
        outpoint: outpoint.to_owned(),
    };
    let (transfer_res, status) = post_json(endpoint, &body).await?;
    if status != 200 {
        return Err(anyhow!("Error calling {endpoint}"));
    }
    Ok(serde_json::from_str(&transfer_res)?)
}<|MERGE_RESOLUTION|>--- conflicted
+++ resolved
@@ -26,10 +26,7 @@
 pub mod util;
 #[cfg(target_arch = "wasm32")]
 pub mod web;
-<<<<<<< HEAD
-=======
 use crate::data::structs::FullUtxo;
->>>>>>> 1a86c8b6
 // Desktop
 #[cfg(not(target_arch = "wasm32"))]
 pub use crate::{
@@ -666,17 +663,10 @@
     let psbt = serialize_psbt(&transfer_asset_response.psbt);
     let psbt = base64::encode(&psbt);
     let disclosure = serde_json::to_string(&transfer_asset_response.disclosure)?;
-<<<<<<< HEAD
 
     let change = serde_json::to_string(&transfer_asset_response.change)?;
     let previous_utxo = serde_json::to_string(&transfer_asset_response.previous_utxo)?;
 
-=======
-
-    let change = serde_json::to_string(&transfer_asset_response.change)?;
-    let previous_utxo = serde_json::to_string(&transfer_asset_response.previous_utxo)?;
-
->>>>>>> 1a86c8b6
     Ok((
         consignment,
         psbt,
