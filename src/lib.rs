--- conflicted
+++ resolved
@@ -23,11 +23,7 @@
 pub mod util;
 #[cfg(target_arch = "wasm32")]
 pub mod web;
-<<<<<<< HEAD
-
-use crate::operations::bitcoin::create_payjoin;
-=======
->>>>>>> 0e156d59
+
 // Desktop
 #[cfg(not(target_arch = "wasm32"))]
 pub use crate::{
@@ -57,8 +53,8 @@
     },
     operations::{
         bitcoin::{
-            create_transaction, dust_tx, get_wallet, new_mnemonic, save_mnemonic, sign_psbt,
-            synchronize_wallet,
+            create_payjoin, create_transaction, dust_tx, get_wallet, new_mnemonic, save_mnemonic,
+            sign_psbt, synchronize_wallet,
         },
         lightning,
     },
@@ -401,7 +397,6 @@
 
     let fee_rate = fee_rate.map(FeeRate::from_sat_per_vb);
 
-<<<<<<< HEAD
     let transaction = match payjoin::Uri::try_from(destination) {
         Ok(uri) => {
             // hack until bitcoin v0.29
@@ -424,10 +419,6 @@
         }
     };
 
-=======
-    let transaction =
-        create_transaction(vec![SatsInvoice { address, amount }], &wallet, fee_rate).await?;
->>>>>>> 0e156d59
     Ok(transaction)
 }
 
