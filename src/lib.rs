--- conflicted
+++ resolved
@@ -25,25 +25,17 @@
 
 use data::{
     constants,
-<<<<<<< HEAD
-    structs::{AssetResponse, SatsInvoice, SealCoins, ThinAsset, TransferResponse},
-=======
     structs::{
-        AssetResponse, FundVaultDetails, SatsInvoice, ThinAsset, TransferResponse, VaultData,
+        AssetResponse, FundVaultDetails, SatsInvoice, SealCoins, ThinAsset, TransferResponse,
+        VaultData,
     },
->>>>>>> 536c795b
 };
 
 use operations::{
     bitcoin::{create_transaction, get_wallet, new_mnemonic, save_mnemonic, synchronize_wallet},
     rgb::{
-<<<<<<< HEAD
-        accept_transfer, blind_utxo, get_asset_by_contract_id, get_asset_by_genesis, get_assets,
-        issue_asset, rgb_tweaking, /* rgb_address, */ transfer_asset, validate_transfer,
-=======
-        accept_transfer, blind_utxo, get_asset_by_genesis, get_assets, issue_asset,
+        accept_transfer, blind_utxo, get_asset_by_genesis, get_assets, issue_asset, rgb_tweaking,
         /* rgb_address, */ transfer_asset, validate_transfer,
->>>>>>> 536c795b
     },
 };
 
