--- conflicted
+++ resolved
@@ -232,73 +232,29 @@
     })
 }
 
-<<<<<<< HEAD
-pub async fn import_list_assets() -> Result<Vec<Asset>> {
+pub async fn import_list_assets(node_url: Option<String>) -> Result<Vec<Asset>> {
     log!("import_list_assets");
-    let assets = get_assets().await?;
+    let assets = get_assets(node_url).await?;
     log!(format!("get assets: {assets:#?}"));
     Ok(assets)
-=======
-#[wasm_bindgen]
-pub fn import_list_assets(node_url: Option<String>) -> Promise {
-    set_panic_hook();
-    log!("import_list_assets");
-    future_to_promise(async {
-        let assets = get_assets(node_url).await;
-        log!(format!("get assets: {assets:#?}"));
-        let assets = serde_json::to_string(&assets.unwrap());
-        match assets {
-            Ok(assets) => {
-                log!(&assets);
-                Ok(JsValue::from_string(assets))
-            }
-            Err(e) => Err(JsValue::from_string(format!("Error: {} ", e))),
-        }
-    })
->>>>>>> 699ac4ca
 }
 
 pub async fn import_asset(
     rgb_tokens_descriptor: String,
     asset: Option<String>,
     genesis: Option<String>,
-<<<<<<< HEAD
+    node_url: Option<String>,
 ) -> Result<ThinAsset> {
     let wallet = get_wallet(rgb_tokens_descriptor, None).await;
     let unspent = wallet.as_ref().unwrap().list_unspent().unwrap_or_default();
     log!(format!("asset: {asset:#?}\tgenesis: {genesis:#?}"));
     match asset {
         Some(asset) => {
-            let asset = get_asset(Some(asset), None, unspent).await;
+            let asset = get_asset(Some(asset), None, unspent, node_url).await;
             log!(format!("get asset {asset:#?}"));
             match asset {
                 Ok(asset) => Ok(asset),
                 Err(e) => Err(format_err!("Server error: {e}")),
-=======
-    node_url: Option<String>,
-) -> Promise {
-    set_panic_hook();
-    future_to_promise(async {
-        let wallet = get_wallet(rgb_tokens_descriptor, None).await;
-        let unspent = wallet.as_ref().unwrap().list_unspent().unwrap_or_default();
-        log!(format!("asset: {asset:#?}\tgenesis: {genesis:#?}"));
-        match asset {
-            Some(asset) => {
-                let asset = get_asset(Some(asset), None, unspent, node_url).await;
-                log!(format!("get asset {asset:#?}"));
-                let asset = match asset {
-                    Ok(asset) => asset,
-                    Err(e) => return Ok(JsValue::from_string(format!("Server error: {} ", e))),
-                };
-                let asset = serde_json::to_string(&asset);
-                match asset {
-                    Ok(asset) => {
-                        log!(&asset);
-                        Ok(JsValue::from_string(asset))
-                    }
-                    Err(e) => Err(JsValue::from_string(format!("Error: {} ", e))),
-                }
->>>>>>> 699ac4ca
             }
         }
         None => {
@@ -324,14 +280,16 @@
     utxo: OutPoint,
 }
 
-<<<<<<< HEAD
-pub async fn set_blinded_utxo(utxo_string: String) -> Result<BlindingUtxo> {
+pub async fn set_blinded_utxo(
+    utxo_string: String,
+    node_url: Option<String>,
+) -> Result<BlindingUtxo> {
     let mut split = utxo_string.split(':');
     let utxo = OutPoint {
         txid: split.next().unwrap().to_string(),
         vout: split.next().unwrap().to_string().parse::<u32>().unwrap(),
     };
-    let (blind, utxo) = blind_utxo(utxo).await?;
+    let (blind, utxo) = blind_utxo(utxo, node_url).await?;
 
     let blinding_utxo = BlindingUtxo {
         conceal: blind.conceal,
@@ -340,27 +298,6 @@
     };
 
     Ok(blinding_utxo)
-=======
-#[wasm_bindgen]
-pub fn set_blinded_utxo(utxo_string: String, node_url: Option<String>) -> Promise {
-    set_panic_hook();
-    future_to_promise(async move {
-        let mut split = utxo_string.split(':');
-        let utxo = OutPoint {
-            txid: split.next().unwrap().to_string(),
-            vout: split.next().unwrap().to_string().parse::<u32>().unwrap(),
-        };
-        let (blind, utxo) = blind_utxo(utxo, node_url).await.unwrap(); // TODO: Error handling
-        let blinding_utxo = BlindingUtxo {
-            conceal: blind.conceal,
-            blinding: blind.blinding,
-            utxo,
-        };
-        Ok(JsValue::from_string(
-            serde_json::to_string(&blinding_utxo).unwrap(),
-        ))
-    })
->>>>>>> 699ac4ca
 }
 
 pub async fn send_sats(
@@ -422,8 +359,8 @@
     rgb_tokens_descriptor: String,
     blinded_utxo: String,
     amount: u64,
-<<<<<<< HEAD
     asset: ThinAsset,
+    node_url: Option<String>,
 ) -> Result<TransferResponse> {
     let assets_wallet = get_wallet(rgb_tokens_descriptor.clone(), None)
         .await
@@ -441,57 +378,15 @@
         &full_wallet,
         &full_change_wallet,
         &assets_wallet,
+        node_url,
     )
     .await?;
 
     Ok(consignment)
 }
 
-pub async fn validate_transaction(consignment: String) -> Result<()> {
-    validate_transfer(consignment).await
-=======
-    asset: String,
-    node_url: Option<String>,
-) -> Promise {
-    set_panic_hook();
-    let asset: ThinAsset = serde_json::from_str(&asset).unwrap();
-    future_to_promise(async move {
-        let assets_wallet = get_wallet(rgb_tokens_descriptor.clone(), None)
-            .await
-            .unwrap();
-        let full_wallet = get_wallet(rgb_tokens_descriptor.clone(), Some(btc_descriptor))
-            .await
-            .unwrap();
-        let full_change_wallet = get_wallet(rgb_tokens_descriptor, Some(btc_change_descriptor))
-            .await
-            .unwrap();
-        let consignment = transfer_asset(
-            blinded_utxo,
-            amount,
-            asset,
-            &full_wallet,
-            &full_change_wallet,
-            &assets_wallet,
-            node_url,
-        )
-        .await;
-        match consignment {
-            Ok(consignment) => Ok(JsValue::from_string(consignment)),
-            Err(e) => Err(JsValue::from_string(format!("Error: {} ", e))),
-        }
-    })
-}
-
-#[wasm_bindgen]
-pub fn validate_transaction(consignment: String, node_url: Option<String>) -> Promise {
-    set_panic_hook();
-    future_to_promise(async {
-        let validate = validate_transfer(consignment, node_url).await.unwrap();
-        Ok(JsValue::from_string(
-            serde_json::to_string(&validate).unwrap(),
-        ))
-    })
->>>>>>> 699ac4ca
+pub async fn validate_transaction(consignment: String, node_url: Option<String>) -> Result<()> {
+    validate_transfer(consignment, node_url).await
 }
 
 pub async fn accept_transaction(
@@ -499,103 +394,26 @@
     txid: String,
     vout: u32,
     blinding: String,
-<<<<<<< HEAD
+    node_url: Option<String>,
 ) -> Result<String> {
     log!("hola accept");
-=======
-    node_url: Option<String>,
-) -> Promise {
-    set_panic_hook();
->>>>>>> 699ac4ca
     let transaction_data = TransactionData {
         blinding,
         utxo: OutPoint { txid, vout },
     };
-<<<<<<< HEAD
     log!("hola denueveo");
     log!("hola denueveo 2");
     let accept = accept_transfer(
         consignment,
         transaction_data.utxo,
         transaction_data.blinding,
+        node_url,
     )
     .await?;
     log!("hola denueveo 3");
     Ok(accept)
 }
 
-=======
-    future_to_promise(async move {
-        let accept = accept_transfer(
-            consignment,
-            transaction_data.utxo,
-            transaction_data.blinding,
-            node_url,
-        )
-        .await;
-        match accept {
-            Ok(accept) => Ok(JsValue::from_string(
-                serde_json::to_string(&accept).unwrap(),
-            )),
-            Err(e) => Err(JsValue::from_string(format!("Error: {} ", e))),
-        }
-    })
-}
-
-#[wasm_bindgen]
-pub fn import_accept(
-    rgb_tokens_descriptor: String,
-    asset: String,
-    consignment: String,
-    txid: String,
-    vout: u32,
-    blinding: String,
-    node_url: Option<String>,
-) -> Promise {
-    set_panic_hook();
-    let transaction_data = TransactionData {
-        blinding,
-        utxo: OutPoint { txid, vout },
-    };
-    future_to_promise(async move {
-        let accept = accept_transfer(
-            consignment,
-            transaction_data.utxo,
-            transaction_data.blinding,
-            node_url.clone(),
-        )
-        .await;
-        match accept {
-            Ok(_accept) => {
-                let wallet = get_wallet(rgb_tokens_descriptor, None).await;
-                let unspent = wallet.as_ref().unwrap().list_unspent().unwrap_or_default();
-                let asset = get_asset(Some(asset), None, unspent, node_url).await;
-                log!(format!("get asset {asset:#?}"));
-                let asset = match asset {
-                    Ok(asset) => asset,
-                    Err(e) => {
-                        return Ok(JsValue::from_string(format!(
-                            "Server error importing: {} ",
-                            e
-                        )))
-                    }
-                };
-                let asset = serde_json::to_string(&asset);
-                match asset {
-                    Ok(asset) => {
-                        log!(&asset);
-                        Ok(JsValue::from_string(asset))
-                    }
-                    Err(e) => Ok(JsValue::from_string(format!("Error importing: {} ", e))),
-                }
-            }
-            Err(e) => Ok(JsValue::from_string(format!("Error accepting: {} ", e))),
-        }
-    })
-}
-
-#[wasm_bindgen]
->>>>>>> 699ac4ca
 pub fn switch_network(network_str: &str) {
     constants::switch_network(network_str);
 }