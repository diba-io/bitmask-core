--- conflicted
+++ resolved
@@ -5,13 +5,10 @@
 #[cfg(not(target_arch = "wasm32"))]
 use rgb_core::validation::Status;
 #[cfg(not(target_arch = "wasm32"))]
-<<<<<<< HEAD
-=======
 use rgb_core::value::Revealed;
 #[cfg(not(target_arch = "wasm32"))]
 use rgb_std::AssignedState;
 #[cfg(not(target_arch = "wasm32"))]
->>>>>>> 1a86c8b6
 use rgb_std::{Disclosure, InmemConsignment, TransferConsignment};
 use serde::{Deserialize, Serialize};
 
@@ -266,8 +263,6 @@
     pub asset_id: String,
     pub new_outpoint: Option<NewOutpoint>,
     pub blinded_outpoint: Option<BlindedOutpoint>,
-<<<<<<< HEAD
-=======
 }
 
 #[cfg(not(target_arch = "wasm32"))]
@@ -275,5 +270,4 @@
 pub struct FullCoin {
     pub coin: AssignedState<Revealed>,
     pub terminal_derivation: String,
->>>>>>> 1a86c8b6
 }