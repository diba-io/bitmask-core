use std::{collections::BTreeMap, sync::Arc};

use anyhow::Result;
use bdk::{blockchain::esplora::EsploraBlockchain, database::MemoryDatabase, SyncOptions, Wallet};
<<<<<<< HEAD
use bitcoin::Network;
use futures::Future;
=======
use bitcoin_hashes::{sha256, Hash};
>>>>>>> e60acd9a
use once_cell::sync::Lazy;
use tokio::sync::{Mutex, RwLock};

use crate::{
    constants::{BITCOIN_EXPLORER_API, NETWORK},
    debug,
    structs::SecretString,
};

pub type MemoryWallet = Arc<Mutex<Wallet<MemoryDatabase>>>;
<<<<<<< HEAD
type Wallets = BTreeMap<(String, Option<String>), MemoryWallet>;
type NetworkWallet = Arc<RwLock<Wallets>>;
=======
type Wallets = BTreeMap<String, MemoryWallet>;
>>>>>>> e60acd9a

#[derive(Default)]
struct Networks {
    bitcoin: NetworkWallet,
    testnet: NetworkWallet,
    signet: NetworkWallet,
    regtest: NetworkWallet,
}

static BDK: Lazy<Networks> = Lazy::new(Networks::default);

async fn access_network_wallets<U, F, Fut>(network: Network, mut f: F) -> Result<()>
where
    U: 'static + Send,
    F: 'static + FnMut(NetworkWallet) -> Fut + Send,
    Fut: 'static + Future<Output = Result<U>> + Send,
{
    match network {
        Network::Bitcoin => {
            f(BDK.bitcoin.clone()).await?;
        }
        Network::Testnet => {
            f(BDK.testnet.clone()).await?;
        }
        Network::Signet => {
            f(BDK.signet.clone()).await?;
        }
        Network::Regtest => {
            f(BDK.regtest.clone()).await?;
        }
    };

    Ok(())
}

pub async fn get_wallet(
<<<<<<< HEAD
    descriptor: &str,
    change_descriptor: Option<String>,
) -> Result<MemoryWallet> {
    let descriptor = descriptor.to_owned();
    let key = (descriptor.clone(), change_descriptor.clone());
=======
    descriptor: &SecretString,
    change_descriptor: Option<SecretString>,
) -> Result<Arc<Mutex<Wallet<MemoryDatabase>>>> {
    let descriptor_key = format!("{descriptor:?}{change_descriptor:?}");
    let key = sha256::Hash::hash(descriptor_key.as_bytes()).to_string();
>>>>>>> e60acd9a

    let network_lock = NETWORK.read().await;
    let network = network_lock.to_owned();
    drop(network_lock);

    let wallets = match network {
        Network::Bitcoin => BDK.bitcoin.clone(),
        Network::Testnet => BDK.testnet.clone(),
        Network::Signet => BDK.signet.clone(),
        Network::Regtest => BDK.regtest.clone(),
    };

    let wallets = wallets.clone();
    let wallets_lock = wallets.read().await;
    let wallets_ref = wallets_lock.get(&key);
    if let Some(wallets) = wallets_ref {
        return Ok(wallets.clone());
    }
    drop(wallets_lock);

    let mut change_descriptor = None;
    if let Some(desc) = change_descriptor {
        change_descriptor = Some(desc);
    };

    let new_wallet = Arc::new(Mutex::new(Wallet::new(
        &descriptor.0,
        change_descriptor,
        network,
        MemoryDatabase::default(),
    )?));

    let key_outer = key.clone();
    let new_wallet_outer = new_wallet.clone();

    access_network_wallets(network, move |wallets| {
        let key_inner = key_outer.clone();
        let new_wallet_inner = new_wallet_outer.clone();

        async move {
            wallets.write().await.insert(key_inner, new_wallet_inner);
            Ok(())
        }
    })
    .await?;

    Ok(new_wallet)
}

pub async fn get_blockchain() -> EsploraBlockchain {
    debug!("Getting blockchain");
    EsploraBlockchain::new(&BITCOIN_EXPLORER_API.read().await, 100)
}

pub async fn sync_wallet(wallet: &MemoryWallet) -> Result<()> {
    let blockchain = get_blockchain().await;
    wallet
        .lock()
        .await
        .sync(&blockchain, SyncOptions::default())
        .await?;

    debug!("Wallet synced");
    Ok(())
}

pub async fn sync_wallets() -> Result<()> {
    let network_lock = NETWORK.read().await;
    let network = network_lock.to_owned();
    drop(network_lock);

    /* // BDK RefCell prevents this from working:
       access_network_wallets(network, move |wallets| async move {
           for (key, &mut wallet) in wallets.write().await.iter_mut() {
               let blockchain = get_blockchain().await;
               let wallet = wallet.lock().await;
               let wallet_sync_fut = wallet.sync(&blockchain, SyncOptions::default());
               wallet_sync_fut.await?;
           }

           Ok(())
       });
    */

    match network {
        Network::Bitcoin => {
            let wallets = BDK.bitcoin.clone();
            for (_key, wallet) in wallets.write().await.iter_mut() {
                let blockchain = get_blockchain().await;
                let wallet = wallet.lock().await;
                let wallet_sync_fut = wallet.sync(&blockchain, SyncOptions::default());
                wallet_sync_fut.await?;
            }
        }
        Network::Testnet => {
            let wallets = BDK.testnet.clone();
            for (_key, wallet) in wallets.write().await.iter_mut() {
                let blockchain = get_blockchain().await;
                let wallet = wallet.lock().await;
                let wallet_sync_fut = wallet.sync(&blockchain, SyncOptions::default());
                wallet_sync_fut.await?;
            }
        }
        Network::Signet => {
            let wallets = BDK.signet.clone();
            for (_key, wallet) in wallets.write().await.iter_mut() {
                let blockchain = get_blockchain().await;
                let wallet = wallet.lock().await;
                let wallet_sync_fut = wallet.sync(&blockchain, SyncOptions::default());
                wallet_sync_fut.await?;
            }
        }
        Network::Regtest => {
            let wallets = BDK.regtest.clone();
            for (_key, wallet) in wallets.write().await.iter_mut() {
                let blockchain = get_blockchain().await;
                let wallet = wallet.lock().await;
                let wallet_sync_fut = wallet.sync(&blockchain, SyncOptions::default());
                wallet_sync_fut.await?;
            }
        }
    };

    debug!("All wallets synced");
    Ok(())
}<|MERGE_RESOLUTION|>--- conflicted
+++ resolved
@@ -2,12 +2,9 @@
 
 use anyhow::Result;
 use bdk::{blockchain::esplora::EsploraBlockchain, database::MemoryDatabase, SyncOptions, Wallet};
-<<<<<<< HEAD
 use bitcoin::Network;
+use bitcoin_hashes::{sha256, Hash};
 use futures::Future;
-=======
-use bitcoin_hashes::{sha256, Hash};
->>>>>>> e60acd9a
 use once_cell::sync::Lazy;
 use tokio::sync::{Mutex, RwLock};
 
@@ -18,12 +15,8 @@
 };
 
 pub type MemoryWallet = Arc<Mutex<Wallet<MemoryDatabase>>>;
-<<<<<<< HEAD
 type Wallets = BTreeMap<(String, Option<String>), MemoryWallet>;
 type NetworkWallet = Arc<RwLock<Wallets>>;
-=======
-type Wallets = BTreeMap<String, MemoryWallet>;
->>>>>>> e60acd9a
 
 #[derive(Default)]
 struct Networks {
@@ -60,19 +53,11 @@
 }
 
 pub async fn get_wallet(
-<<<<<<< HEAD
-    descriptor: &str,
-    change_descriptor: Option<String>,
-) -> Result<MemoryWallet> {
-    let descriptor = descriptor.to_owned();
-    let key = (descriptor.clone(), change_descriptor.clone());
-=======
     descriptor: &SecretString,
     change_descriptor: Option<SecretString>,
 ) -> Result<Arc<Mutex<Wallet<MemoryDatabase>>>> {
     let descriptor_key = format!("{descriptor:?}{change_descriptor:?}");
     let key = sha256::Hash::hash(descriptor_key.as_bytes()).to_string();
->>>>>>> e60acd9a
 
     let network_lock = NETWORK.read().await;
     let network = network_lock.to_owned();
@@ -87,7 +72,7 @@
 
     let wallets = wallets.clone();
     let wallets_lock = wallets.read().await;
-    let wallets_ref = wallets_lock.get(&key);
+    let wallets_ref = wallets_lock.get(&(key.clone(), None));
     if let Some(wallets) = wallets_ref {
         return Ok(wallets.clone());
     }
@@ -105,7 +90,7 @@
         MemoryDatabase::default(),
     )?));
 
-    let key_outer = key.clone();
+    let key_outer = key;
     let new_wallet_outer = new_wallet.clone();
 
     access_network_wallets(network, move |wallets| {
@@ -113,7 +98,10 @@
         let new_wallet_inner = new_wallet_outer.clone();
 
         async move {
-            wallets.write().await.insert(key_inner, new_wallet_inner);
+            wallets
+                .write()
+                .await
+                .insert((key_inner, None), new_wallet_inner);
             Ok(())
         }
     })
