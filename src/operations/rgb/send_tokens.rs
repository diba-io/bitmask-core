use std::collections::{BTreeMap, BTreeSet};
use std::str::FromStr;

use amplify::hex::ToHex;
use amplify::Wrapper;
use anyhow::{anyhow, Result};
use bdk::database::AnyDatabase;
use bdk::LocalUtxo;
// use bdk::sled::Serialize;
use bdk::{descriptor::Descriptor, Wallet};
use bitcoin::{psbt::serialize::Serialize, OutPoint, Transaction, Txid};
<<<<<<< HEAD
use bp::dbc::anchor::PsbtEmbeddedMessage;
use bp::seals::txout::blind::RevealedSeal;
=======
>>>>>>> 536c795b
use bp::seals::txout::{CloseMethod, ExplicitSeal};
use commit_verify::lnpbp4::{self, MerkleBlock};
use electrum_client::{Client, ElectrumApi};
use regex::Regex;
use rgb20::Asset;
use rgb_core::{Anchor, Extension, IntoRevealedSeal};
use rgb_std::AssignedState;
use rgb_std::{
    blank::BlankBundle,
    fungible::allocation::{AllocatedValue, UtxobValue},
    psbt::RgbExt,
    psbt::RgbInExt,
    BundleId, Consignment, ConsignmentId, ConsignmentType, Contract, ContractId, ContractState,
    ContractStateMap, Disclosure, Genesis, InmemConsignment, Node, NodeId, Schema, SchemaId,
    SealEndpoint, Transition, TransitionBundle, Validator, Validity,
};
use storm::{ChunkId, ChunkIdExt};
use strict_encoding::{StrictDecode, StrictEncode};
use wallet::{
    descriptors::InputDescriptor, locks::LockTime, psbt::Psbt, scripts::taproot::DfsPath,
};

use crate::trace;
use crate::{
    data::{
        constants::BITCOIN_ELECTRUM_API,
        structs::{SealCoins, TransferResponse},
    },
    debug, error, info,
    operations::bitcoin::{sign_psbt, synchronize_wallet},
    warn,
};

#[derive(Clone, Ord, PartialOrd, Eq, PartialEq, Hash, Debug, StrictEncode, StrictDecode)]
pub enum OutpointFilter {
    All,
    Only(BTreeSet<OutPoint>),
}

impl OutpointFilter {
    pub fn includes(&self, outpoint: OutPoint) -> bool {
        match self {
            OutpointFilter::All => true,
            OutpointFilter::Only(set) => set.contains(&outpoint),
        }
    }
}

#[derive(serde::Serialize, Debug, Clone)]
pub struct ConsignmentDetails {
    transitions: BTreeMap<NodeId, Transition>,
    transition_witness: BTreeMap<NodeId, Txid>,
    anchors: BTreeMap<Txid, Anchor<MerkleBlock>>,
    bundles: BTreeMap<Txid, TransitionBundle>,
    contract_transitions: BTreeMap<ChunkId, BTreeSet<NodeId>>,
    outpoints: BTreeMap<ChunkId, BTreeSet<NodeId>>,
    node_contracts: BTreeMap<NodeId, ContractId>,
    extensions: BTreeMap<NodeId, Extension>,
    contracts: BTreeMap<ContractId, ContractState>,
    contract_id: ContractId,
    consignment_id: ConsignmentId,
    schema_id: SchemaId,
    schema: Schema,
    schemata: BTreeMap<SchemaId, Schema>,
    genesis: Genesis,
    root_schema_id: Option<SchemaId>,
    root_schema: Option<Schema>,
}

// rgb-node -> bucketd/processor -> process_consignment
async fn process_consignment<C: ConsignmentType>(
    consignment: &InmemConsignment<C>,
    force: bool,
) -> Result<ConsignmentDetails> {
    let mut transitions: BTreeMap<NodeId, Transition> = Default::default();
    let mut transition_witness: BTreeMap<NodeId, Txid> = Default::default();
    let mut anchors: BTreeMap<Txid, Anchor<MerkleBlock>> = Default::default();
    let mut bundles: BTreeMap<Txid, TransitionBundle> = Default::default();
    let mut contract_transitions: BTreeMap<ChunkId, BTreeSet<NodeId>> = Default::default();
    let mut outpoints: BTreeMap<ChunkId, BTreeSet<NodeId>> = Default::default();
    let mut node_contracts: BTreeMap<NodeId, ContractId> = Default::default();
    let mut extensions: BTreeMap<NodeId, Extension> = Default::default();
    let mut contracts: BTreeMap<ContractId, ContractState> = Default::default();
    let mut schemata: BTreeMap<SchemaId, Schema> = Default::default();

    let contract_id = consignment.contract_id();
    let consignment_id = consignment.id();
    let schema = consignment.schema();
    let schema_id = consignment.schema_id();
    let genesis = consignment.genesis();
    let root_schema = consignment.root_schema().cloned();
    let root_schema_id = consignment.root_schema_id();

    info!(format!(
        "Registering consignment {consignment_id} for contract {contract_id}"
    ));

    let mut state = ContractState::with(schema_id, root_schema_id, contract_id, genesis);
    debug!(format!("Starting with contract state {state:#?}"));

    info!(format!(
        "Validating consignment {consignment_id} for contract {contract_id}"
    ));
    let electrum_client = Client::new(&BITCOIN_ELECTRUM_API.read().await)?;
    let status = Validator::validate(consignment, &electrum_client);
    info!(format!(
        "Consignment validation result is {}",
        status.validity()
    ));

    match status.validity() {
        Validity::Valid => {
            info!("Consignment is fully valid");
        }
        Validity::ValidExceptEndpoints if force => {
            warn!("Forcing import of consignment with non-mined transactions");
        }
        Validity::UnresolvedTransactions | Validity::ValidExceptEndpoints => {
            error!(format!(
                "Some of consignment-related transactions were not found: {status:?}",
            ));
            return Err(anyhow!(status.to_string()));
        }
        Validity::Invalid => {
            error!(format!("Invalid consignment: {status:?}"));
            return Err(anyhow!(status.to_string()));
        }
    }

    info!(format!(
        "Storing consignment {consignment_id} into database"
    ));
    trace!(format!("Schema: {schema:#?}"));
    schemata.insert(schema_id, schema.clone());
    if let Some(root_schema) = root_schema.clone() {
        debug!(format!("Root schema: {root_schema:#?}"));
        schemata.insert(root_schema.schema_id(), root_schema);
    }

    let genesis = consignment.genesis();
    info!("Indexing genesis");
    debug!(format!("Genesis: {genesis:#?}"));

    for seal in genesis.revealed_seals().unwrap_or_default() {
        debug!(format!("Adding outpoint for seal {seal}"));
        let index_id = ChunkId::with_fixed_fragments(seal.txid, seal.vout);
        debug!(format!("index id: {index_id}"));
        let success = outpoints
            .entry(index_id)
            .or_insert(BTreeSet::new())
            .insert(NodeId::from_inner(contract_id.into_inner()));
        debug!(format!(
            "insertion into outpoints BTreeMap success: {success}"
        ));
    }
    debug!("Storing contract self-reference");
    node_contracts.insert(NodeId::from_inner(contract_id.into_inner()), contract_id);

    for (anchor, bundle) in consignment.anchored_bundles() {
        let bundle_id = bundle.bundle_id();
        let witness_txid = anchor.txid;
        info!(format!(
            "Processing anchored bundle {bundle_id} for txid {witness_txid}"
        ));
        debug!(format!("Anchor: {anchor:?}"));
        debug!(format!("Bundle: {bundle:?}"));
        let anchor = anchor
            .to_merkle_block(contract_id, bundle_id.into())
            .expect("broken anchor data");
        info!(format!("Restored anchor id is {}", anchor.anchor_id()));
        debug!(format!("Restored anchor: {anchor:?}"));
        anchors.insert(anchor.txid, anchor);

        let concealed: BTreeMap<NodeId, BTreeSet<u16>> = bundle
            .concealed_iter()
            .map(|(id, set)| (*id, set.clone()))
            .collect();
        let mut revealed: BTreeMap<Transition, BTreeSet<u16>> = bmap!();

        for (transition, inputs) in bundle.revealed_iter() {
            let node_id = transition.node_id();
            let transition_type = transition.transition_type();
            info!(format!("Processing state transition {node_id}"));
            debug!(format!("State transition: {transition:?}"));

            state.add_transition(witness_txid, transition);
            debug!(format!("Contract state now is {state:?}"));

            debug!("Storing state transition data");
            revealed.insert(transition.clone(), inputs.clone());
            transitions.insert(node_id, transition.clone());
            transition_witness.insert(node_id, witness_txid);

            debug!("Indexing transition");
            let index_id = ChunkId::with_fixed_fragments(contract_id, transition_type);
            contract_transitions
                .entry(index_id)
                .or_insert(BTreeSet::new())
                .insert(node_id);

            node_contracts.insert(node_id, contract_id);

            for seal in transition.revealed_seals().unwrap_or_default() {
                let index_id = ChunkId::with_fixed_fragments(
                    seal.txid.expect("seal should contain revealed txid"),
                    seal.vout,
                );
                outpoints
                    .entry(index_id)
                    .or_insert(BTreeSet::new())
                    .insert(node_id);
            }
        }

        // let mut bundle_data = BTreeMap::new();
        // for (node_id, inputs) in data {
        //     bundle_data.insert(node_id, inputs.clone());
        // }

        let data = TransitionBundle::with(revealed, concealed)
            .expect("enough data should be available to create bundle");

        bundles.insert(witness_txid, data);
    }
    for extension in consignment.state_extensions() {
        let node_id = extension.node_id();
        info!(format!("Processing state extension {node_id}"));
        debug!(format!("State transition: {extension:?}"));

        state.add_extension(extension);
        debug!(format!("Contract state now is {state:?}"));

        node_contracts.insert(node_id, contract_id);

        extensions.insert(node_id, extension.clone());
        // We do not store seal outpoint here - or will have to store it into a separate
        // database Extension rights are always closed seals, since the extension
        // can get into the history only through closing by a state transition
    }

    info!(format!("Storing contract state for {contract_id}"));
    debug!(format!("Final contract state is {state:#?}"));
    contracts.insert(contract_id, state);

    info!(format!(
        "Consignment processing complete for {consignment_id}"
    ));

    Ok(ConsignmentDetails {
        transitions,
        transition_witness,
        anchors,
        bundles,
        contract_transitions,
        node_contracts,
        outpoints,
        extensions,
        contracts,
        contract_id,
        consignment_id,
        schema_id,
        schema: schema.to_owned(),
        schemata,
        genesis: genesis.to_owned(),
        root_schema_id,
        root_schema,
    })
}

struct Collector {
    pub anchored_bundles: BTreeMap<Txid, (Anchor<lnpbp4::MerkleProof>, TransitionBundle)>,
    pub endpoints: Vec<(BundleId, SealEndpoint)>,
    pub endpoint_inputs: Vec<NodeId>,
}

impl Collector {
    pub fn new() -> Self {
        Collector {
            anchored_bundles: empty![],
            endpoints: vec![],
            endpoint_inputs: vec![],
        }
    }

    pub fn process(
        &mut self,
        consignment_details: &ConsignmentDetails,
        node_ids: impl IntoIterator<Item = NodeId>,
        outpoint_filter: &OutpointFilter,
    ) -> Result<()> {
        let ConsignmentDetails {
            transitions,
            transition_witness,
            anchors,
            bundles,
            contract_id,
            ..
        } = consignment_details;

        for transition_id in node_ids {
            if transition_id.to_vec() == contract_id.to_vec() {
                continue;
            }
            let transition: &Transition = transitions.get(&transition_id).unwrap();

            let witness_txid: &Txid = transition_witness.get(&transition_id).unwrap();

            let bundle = if let Some((_, bundle)) = self.anchored_bundles.get_mut(witness_txid) {
                bundle
            } else {
                let anchor: &Anchor<lnpbp4::MerkleBlock> = anchors.get(witness_txid).unwrap();
                let bundle: TransitionBundle = bundles.get(witness_txid).unwrap().to_owned();
                let anchor = anchor.to_merkle_proof(*contract_id)?;
                self.anchored_bundles
                    .insert(*witness_txid, (anchor, bundle));
                &mut self
                    .anchored_bundles
                    .get_mut(witness_txid)
                    .expect("stdlib is broken")
                    .1
            };

            let bundle_id = bundle.bundle_id();
            for (_, assignments) in transition.owned_rights().iter() {
                for seal in assignments.filter_revealed_seals() {
                    let txid = seal.txid.unwrap_or(*witness_txid);
                    let outpoint = OutPoint::new(txid, seal.vout);
                    let seal_endpoint = SealEndpoint::from(seal);
                    if outpoint_filter.includes(outpoint) {
                        self.endpoints.push((bundle_id, seal_endpoint));
                        self.endpoint_inputs.extend(
                            transition
                                .parent_outputs()
                                .into_iter()
                                .map(|out| out.node_id),
                        );
                    }
                }
            }

            bundle.reveal_transition(transition.to_owned())?;
        }

        Ok(())
    }

    pub fn iterate(mut self, consignment_details: &ConsignmentDetails) -> Result<Self> {
        // Collect all transitions between endpoints and genesis independently from their type
        loop {
            let node_ids = self.endpoint_inputs;
            self.endpoint_inputs = vec![];
            self.process(consignment_details, node_ids, &OutpointFilter::All)?;
            if self.endpoint_inputs.is_empty() {
                break;
            }
        }
        Ok(self)
    }

    pub fn into_consignment<T: ConsignmentType>(
        self,
        schema: Schema,
        root_schema: Option<Schema>,
        genesis: Genesis,
    ) -> Result<InmemConsignment<T>> {
        let anchored_bundles = self
            .anchored_bundles
            .into_values()
            .collect::<Vec<_>>()
            .try_into()?;

        Ok(InmemConsignment::<T>::with(
            schema,
            root_schema,
            genesis,
            self.endpoints,
            anchored_bundles,
            empty!(),
        ))
    }
}

// rgb-node -> bucketd/processor -> compose_consignment
async fn compose_consignment<T: ConsignmentType>(
    contract: &Contract,
    utxos: Vec<OutPoint>,
) -> Result<(InmemConsignment<T>, ConsignmentDetails)> {
    info!("Composing consignment");
    let consignment_details = process_consignment(contract, true).await?;
    debug!("Consignment successfully processed");
    let details = consignment_details.clone();

    let mut collector = Collector::new();

    debug!("Processing consignment into a consignment collector");
    for transition_type in details.schema.transitions.keys() {
        let chunk_id = ChunkId::with_fixed_fragments(details.contract_id, *transition_type);
        debug!(format!("ChunkId: {chunk_id}"));
        let node_ids: BTreeSet<NodeId> = details
            .contract_transitions
            .get(&chunk_id)
            .unwrap_or(&BTreeSet::new())
            .to_owned();
        debug!(format!("node_ids: {node_ids:#?}"));
        let outpoints: BTreeSet<OutPoint> = utxos.clone().into_iter().collect();
        debug!(format!("outpoints: {outpoints:#?}"));
        let filter = OutpointFilter::Only(outpoints);
        collector.process(&details, node_ids, &filter)?;
    }
    debug!("Consignment successfully processed into collector");

    collector = collector.iterate(&details)?;

    let consignment = collector.into_consignment(
        consignment_details.schema,
        consignment_details.root_schema,
        consignment_details.genesis,
    )?;

    debug!("Consignment collector successfully processed into consignment");

    Ok((consignment, details))
}

// rgb-node -> bucketd/processor -> outpoint_state
fn outpoint_state(
    outpoints: &BTreeSet<OutPoint>,
    consignment_details: &ConsignmentDetails,
) -> Result<ContractStateMap> {
    let mut res: ContractStateMap = bmap! {};

    if outpoints.is_empty() {
        error!("Outpoints provided to outpoint_state is empty");
    }

    let indexes: BTreeSet<ChunkId> = outpoints
        .iter()
        .map(|outpoint| ChunkId::with_fixed_fragments(outpoint.txid, outpoint.vout))
        .collect();

    for index in &indexes {
        let set: BTreeSet<NodeId> = match consignment_details.outpoints.get(index) {
            Some(set) => set.clone(),
            None => bset! {},
        };
        for node_id in set {
            let contract_id: &ContractId =
                consignment_details.node_contracts.get(&node_id).unwrap();

            let state: &ContractState = consignment_details.contracts.get(contract_id).unwrap();

            let map = if outpoints.is_empty() {
                state.all_outpoint_state()
            } else {
                state.filter_outpoint_state(outpoints)
            };

            res.insert(*contract_id, map);
        }
    }

    Ok(res)
}

pub async fn transfer_asset(
    blinded_utxo: &str,
    amount: u64,
    asset_contract: &str, // rgb1...
    full_wallet: &Wallet<AnyDatabase>,
    assets_wallet: &Wallet<AnyDatabase>,
    rgb_assets_descriptor: &str,
) -> Result<(ConsignmentDetails, Transaction, TransferResponse)> {
    // BDK
    info!("sync wallet");
    synchronize_wallet(assets_wallet).await?;
    info!("wallet synced");
    let asset_utxos = assets_wallet.list_unspent()?;

    debug!(format!("asset_contract: {asset_contract}"));

    // RGB
    // rgb-cli -n testnet transfer compose ${CONTRACT_ID} ${UTXO_SRC} ${CONSIGNMENT}
    let contract = Contract::from_str(asset_contract)?;
    debug!(format!("parsed contract: {contract}"));
    let asset = Asset::try_from(&contract)?;
    debug!(format!("asset from contract: {asset:#?}"));

    let mut allocations = vec![];
    let mut balance = 0;

    for utxo in &asset_utxos {
        let mut coins = asset.outpoint_coins(utxo.outpoint);
        for coin in coins.iter() {
            balance += coin.state.value;
        }
        allocations.append(&mut coins);
    }

    trace!(format!("asset utxos {:#?}", &asset_utxos));
    debug!(format!("allocations {allocations:#?}"));
    debug!(format!("balance {balance}"));

    if amount > balance {
        error!(format!(
            "Not enough coins. Had {balance}, but needed {amount}"
        ));
        return Err(anyhow!(
            "Not enough coins. Had {balance}, but needed {amount}"
        ));
    }

    let seal_coins: Vec<SealCoins> = allocations
        .clone()
        .into_iter()
        .map(|coin| SealCoins {
            amount: coin.state.value,
            txid: coin.seal.txid,
            vout: coin.seal.vout,
        })
        // TODO: If we have only one asset it's okay, but if we have several it will fail. We need to allocate if we have several but if you put in 0 it will fail, so it might be an rgb-node problem
        .filter(|x| (x.amount > 0))
        .collect();
    info!("seal_coins", format!("{seal_coins:#?}"));

    // rgb20 transfer --utxo ${UTXO_SRC} --change 9900@tapret1st:${UTXO_CHANGE} ${CONSIGNMENT} 100@${TXOB} ${TRANSITION}
    let outpoints: Vec<OutPoint> = seal_coins
        .iter()
        .map(|coin| OutPoint {
            txid: coin.txid,
            vout: coin.vout,
        })
        .collect();
    let outpoint_for_consignment = outpoints.clone();

    info!(format!("Parse blinded UTXO: {blinded_utxo}"));
    let utxob = match blinded_utxo.parse() {
        Ok(utxob) => utxob,
        Err(err) => return Err(anyhow!("Error parsing supplied blinded utxo: {err}")),
    };

    // rust-rgb20 -> bin/rgb20 -> Command::Transfer
    let beneficiaries = vec![UtxobValue {
        value: amount,
        seal_confidential: utxob,
    }];
    debug!("Map beneficiaries");
    let beneficiaries: BTreeMap<SealEndpoint, u64> = beneficiaries
        .into_iter()
        .map(|v| (v.seal_confidential.into(), amount))
        .collect();

    info!(format!("Beneficiaries: {beneficiaries:#?}"));

    debug!("Coin selection - Largest First Coin");
    let mut change: Vec<(AssignedState<_>, u64)> = vec![];
    let mut inputs = vec![];
    let mut remainder = amount;

    for coin in allocations {
        let descriptor = format!("{}:{} /0/0", coin.seal.txid, coin.seal.vout);
        debug!(format!(
            "Parsing InputDescriptor from outpoint: {descriptor}"
        ));
        let input_descriptor = match InputDescriptor::from_str(&descriptor) {
            Ok(desc) => desc,
            Err(err) => return Err(anyhow!("Error parsing input_descriptor: {err}")),
        };
        debug!(format!(
            "InputDescriptor successfully parsed: {input_descriptor:#?}"
        ));

        if coin.state.value >= remainder {
            debug!("Large coins");
            // TODO: Change output must not be cloned, it needs to be a separate UTXO
            change.push((coin.clone(), coin.state.value - remainder)); // Change
            inputs.push(input_descriptor);
            debug!(format!("Coin: {coin:#?}"));
            debug!(format!(
                "Amount: {} - Remainder: {remainder}",
                coin.state.value
            ));
            break;
        } else {
            debug!("Whole coins");
            change.push((coin.clone(), coin.state.value)); // Spend entire coin
            remainder -= coin.state.value;
            inputs.push(input_descriptor);
            debug!(format!("Coin: {coin:#?}"));
            debug!(format!(
                "Amount: {} - Remainder: {remainder}",
                coin.state.value
            ));
        }
    }

    debug!(format!("Change: {change:#?}"));
    debug!(format!("Inputs: {inputs:#?}"));

    // Find an output that isn't being used as change
    let change_outputs: Vec<&LocalUtxo> = asset_utxos
        .iter()
        .filter(|asset_utxo| {
            !change.iter().any(|(coin, _)| {
                coin.seal.txid == asset_utxo.outpoint.txid
                    && coin.seal.vout == asset_utxo.outpoint.vout
            })
        })
        .collect();

    trace!(format!("Candidate change outputs: {change_outputs:#?}"));

    // If there's no free outputs, the user needs to run fund vault again.
    if change_outputs.is_empty() {
        error!("no free outputs, the user needs to run fund vault again");
        return Err(anyhow!(
            "no free outputs, the user needs to run fund vault again"
        ));
    }
    let change_output = change_outputs.get(0).unwrap();
    debug!(format!("Selected change output: {change_output:#?}"));

    let change: BTreeMap<RevealedSeal, u64> = change
        .iter()
        .map(|(_coin, remainder)| AllocatedValue {
            value: *remainder,
            seal: ExplicitSeal {
                method: CloseMethod::TapretFirst,
                txid: Some(change_output.outpoint.txid),
                vout: change_output.outpoint.vout,
            },
        })
        .map(|v| (v.into_revealed_seal(), v.value))
        .collect();

    let outpoints: BTreeSet<OutPoint> = outpoints.into_iter().collect();

    info!("Creating state transition for asset transfer");
    debug!(format!("Outpoints: {outpoints:#?}"));
    debug!(format!("Beneficiaries: {beneficiaries:#?}"));
    debug!(format!("Change allocated values: {change:#?}"));

    let transition = match transition(asset, &outpoints, &beneficiaries, &change) {
        Ok(value) => value,
        Err(value) => return value,
    };

    info!("Successfully created transition");
    debug!(format!("Transition: {transition:#?}"));

    // descriptor-wallet -> btc-cold -> construct
    // btc-cold construct --input "${UTXO_SRC} /0/0" --allow-tapret-path 1 ${WALLET} ${PSBT} ${FEE}
    let txid_set: BTreeSet<_> = inputs.iter().map(|input| input.outpoint.txid).collect();
    debug!(format!("txid set: {txid_set:?}"));

    let url = BITCOIN_ELECTRUM_API.read().await;
    let electrum_client = Client::new(&url)?;
    debug!(format!("Electrum client connected to {url}"));

    let tx_map = electrum_client
        .batch_transaction_get(&txid_set)?
        .into_iter()
        .map(|tx| (tx.txid(), tx))
        .collect::<BTreeMap<_, _>>();

    info!("Re-scanned network");

    let outputs = vec![]; // TODO: not sure if this is correct
    let allow_tapret_path = DfsPath::from_str("1")?;

    // format BDK descriptor for RGB
    let re = Regex::new(r"\(\[([0-9a-f]+)/(.+)](.+?)/").unwrap();
    let cap = re.captures(rgb_assets_descriptor).unwrap();
    let rgb_assets_descriptor = format!("tr(m=[{}]/{}=[{}]/*/*)", &cap[1], &cap[2], &cap[3]);
    let rgb_assets_descriptor = rgb_assets_descriptor.replace('\'', "h");

    debug!(format!(
        "Creating descriptor wallet from RGB Tokens Descriptor: {rgb_assets_descriptor}"
    ));
    let descriptor = match Descriptor::from_str(&rgb_assets_descriptor) {
        Ok(d) => d,
        Err(err) => {
            error!(format!(
                "Error creating descriptor wallet from RGB Tokens Descriptor: {err}",
            ));
            return Err(anyhow!(
                "Error creating descriptor wallet from RGB Tokens Descriptor"
            ));
        }
    };
    let fee = 500;

    debug!("Constructing PSBT with...");
    debug!(format!("outputs: {outputs:?}"));
    debug!(format!("allow_tapret_path: {allow_tapret_path:?}"));
    debug!(format!("descriptor: {descriptor:#?}"));
    debug!(format!("fee: {fee:?}"));

    let mut psbt = match Psbt::construct(
        &descriptor,
        &inputs,
        &outputs,
        0_u16,
        fee,
        Some(&allow_tapret_path),
        &tx_map,
    ) {
        Ok(p) => p,
        Err(err) => {
            error!(format!(
                "Error constructing PSBT from RGB Tokens Descriptor: {err}",
            ));
            return Err(anyhow!(
                "Error constructing PSBT from RGB Tokens Descriptor"
            ));
        }
    };

    debug!(format!("PSBT successfully constructed: {psbt:#?}"));

    psbt.fallback_locktime = Some(LockTime::from_str("none")?);
    debug!(format!("Locktime set: {:#?}", psbt.fallback_locktime));

    let (psbt, consignment, disclosure) = rgb_tweaking(
        asset_contract,
        outpoint_for_consignment,
        &mut psbt,
        outpoints,
        blinded_utxo,
        change,
        amount,
    )
    .await?;

    // btc-hot sign ${PSBT} ${DIR}/testnet
    // btc-cold finalize --publish testnet ${PSBT}
    let tx = sign_psbt(full_wallet, psbt.into()).await?;

    let witness = format!("{tx:?}");

    Ok((
        process_consignment(&consignment, true).await?,
        tx,
        TransferResponse {
            consignment: consignment.to_string(),
            disclosure: format!("{disclosure:?}"),
            witness,
        },
    ))
}

fn transition(
    asset: Asset,
    outpoints: &BTreeSet<OutPoint>,
    beneficiaries: &BTreeMap<SealEndpoint, u64>,
    change: &BTreeMap<rgb_core::seal::Revealed, u64>,
) -> Result<Transition, Result<(ConsignmentDetails, Transaction, TransferResponse), anyhow::Error>>
{
    let transition = match asset.transfer(outpoints.clone(), beneficiaries.clone(), change.clone())
    {
        Ok(t) => t,
        Err(err) => {
            error!(format!(
                "Error creating state transition for asset transfer: {err}",
            ));
            return Err(Err(anyhow!(
                "Error creating state transition for asset transfer"
            )));
        }
    };
    Ok(transition)
}

pub async fn rgb_tweaking(
    asset_contract: &str,
    outpoint_for_consignment: Vec<OutPoint>,
    psbt: &mut Psbt,
    outpoints: BTreeSet<OutPoint>,
    blinded_utxo: &str,
    change: BTreeMap<RevealedSeal, u64>,
    amount: u64,
) -> Result<
    (
        Psbt,
        InmemConsignment<rgb_std::ContractConsignment>,
        Disclosure,
    ),
    anyhow::Error,
> {
    let contract = Contract::from_str(asset_contract)?;
    debug!(format!("parsed contract: {contract}"));
    let asset = Asset::try_from(&contract)?;
    debug!(format!("asset from contract: {asset:#?}"));
    let utxob: rgb_core::seal::Confidential = match blinded_utxo.parse() {
        Ok(utxob) => utxob,
        Err(err) => return Err(anyhow!("Error parsing supplied blinded utxo: {err}")),
    };
    let beneficiaries = vec![UtxobValue {
        value: amount,
        seal_confidential: utxob,
    }];
    debug!("Map beneficiaries");
    let beneficiaries: BTreeMap<SealEndpoint, u64> = beneficiaries
        .into_iter()
        .map(|v| (v.seal_confidential.into(), amount))
        .collect();

    info!(format!("Beneficiaries: {beneficiaries:?}"));
    let transition = match transition(asset, &outpoints, &beneficiaries, &change) {
        Ok(value) => value,
        Err(_err) => return Err(anyhow!("Error making transition")), // TODO: make a more informative error compatible with the method
    };
    let (mut consignment, consignment_details) =
        compose_consignment(&contract, outpoint_for_consignment.clone()).await?;
    psbt.set_rgb_contract(contract)?;
    debug!("RGB contract successfully set on PSBT");
    let node_id = transition.node_id();
    debug!(format!("Using Node ID: {node_id}"));
    psbt.push_rgb_transition(transition)?;
<<<<<<< HEAD
    let contract_id = consignment_details.contract_id;
=======
    info!("Pushed state RGB state transition onto PSBT");

    let contract_id = consignment_details.contract_id;
    debug!(format!("Using contract_id: {contract_id}"));

>>>>>>> 536c795b
    for input in &mut psbt.inputs {
        debug!(format!("Input: {input:#?}"));
        if outpoints.contains(&input.previous_outpoint) {
            debug!(format!(
                "Input contains previous outpoint: {}",
                input.previous_outpoint
            ));
            debug!(format!(
                "Setting RGB consumer on input for contract id: {contract_id} and node id: {node_id}"
            ));
            input.set_rgb_consumer(contract_id, node_id)?;
            debug!("RGB consumer successfully set on input");
        }
    }
<<<<<<< HEAD
=======

    info!("Mapping outpoints on PSBT");
    debug!(format!("Mapping outpoints on PSBT: {psbt}"));
>>>>>>> 536c795b
    let outpoints: BTreeSet<_> = psbt
        .inputs
        .iter()
        .map(|input| input.previous_outpoint)
        .collect();
    info!("Getting outpoint state map");
    debug!(format!("Outpoints: {outpoints:#?}"));
    let state_map = outpoint_state(&outpoints, &consignment_details)?;
    debug!(format!("Outpoint state map: {state_map:#?}"));

    for (cid, outpoint_map) in state_map {
        if cid == contract_id {
            continue;
        }
        let blank_bundle = TransitionBundle::blank(&outpoint_map, &bmap! {})?;
        for (transition, indexes) in blank_bundle.revealed_iter() {
            debug!(format!("Pushing RGB transition: {transition:#?}"));
            psbt.push_rgb_transition(transition.clone())?;
            for no in indexes {
                debug!(format!(
                    "Setting RGB consumer for contract id: {cid} and node_id: {}",
                    transition.node_id()
                ));
                psbt.inputs[*no as usize].set_rgb_consumer(cid, transition.node_id())?;
            }
        }
    }
<<<<<<< HEAD
    debug!(format!("PSBT: {}", base64::encode(&psbt.serialize())));
=======

    debug!(format!(
        "PSBT with state transition: {}",
        base64::encode(&psbt.serialize())
    ));

    // Process all state transitions under all contracts which are present in PSBT and prepare information about them which will be used in LNPBP4 commitments.
    // rgb psbt bundle ${PSBT}
    // rgb-std -> bin/rgb -> Command::Psbt -> PsbtCommand::Bundle
>>>>>>> 536c795b
    let count = psbt.rgb_bundle_to_lnpbp4()?;
    info!(format!("Total {count} bundles converted"));
    for contract_id in psbt.rgb_contract_ids() {
        info!(format!("- contract_id: {contract_id}"));
        if let Some(contract) = psbt.rgb_contract(contract_id)? {
            info!(format!("  - source: {contract}"));
        } else {
            info!("  - warning: contract source is absent");
        }
        info!("  - transitions:");
        for node_id in psbt.rgb_node_ids(contract_id) {
            if let Some(transition) = psbt.rgb_transition(node_id)? {
                info!(format!("    - {}", transition.strict_serialize()?.to_hex()));
            } else {
                info!("    - warning: transition is absent");
            }
        }
        info!("  - used in:");
        for (node_id, vin) in psbt.rgb_contract_consumers(contract_id)? {
            info!(format!("    - input: {vin}"));
            info!(format!("      node_id: {node_id}"));
        }
    }
<<<<<<< HEAD
    info!(format!("Finalizing transfer for {}", contract_id));
    let mut bundles = psbt.rgb_bundles()?;
    info!(format!("Found {} bundles", bundles.len()));
    debug!(format!("Bundles: {bundles:?}"));
    let anchor = Anchor::commit(psbt)?;
    debug!(format!("Anchor: {anchor:?}"));
    let bundle = bundles.remove(&contract_id).unwrap();
    let bundle_id = bundle.bundle_id();
    consignment.push_anchored_bundle(anchor.to_merkle_proof(contract_id)?, bundle)?;
=======

    // Finalize the consignment by adding the anchor information to it referencing the txid.
    // rgb-cli -n testnet transfer finalize --endseal ${TXOB} ${PSBT} ${CONSIGNMENT} --send
    // rgb-node -> bucketd/processor -> finalize_transfer

    info!(format!("Finalizing transfer for {}...", contract_id));

    // 1. Pack LNPBP-4 and anchor information.
    info!("1. Pack LNPBP-4 and anchor information.");
    let mut bundles = psbt.rgb_bundles()?;
    info!(format!("Found {} bundles", bundles.len()));
    debug!(format!("Bundles: {bundles:#?}"));

    let anchor = Anchor::commit(&mut psbt)?;
    debug!(format!("Anchor: {anchor:#?}"));

    // 2. Extract contract-related state transition from PSBT and put it into consignment.
    info!("2. Extract contract-related state transition from PSBT and put it into consignment.");
    let bundle = bundles.remove(&contract_id).unwrap();
    let bundle_id = bundle.bundle_id();
    consignment.push_anchored_bundle(anchor.to_merkle_proof(contract_id)?, bundle)?;

    // 3. Add seal endpoints.
    info!("3. Add seal endpoints.");
>>>>>>> 536c795b
    let endseals = vec![SealEndpoint::try_from(utxob)?];
    for endseal in endseals {
        consignment.push_seal_endpoint(bundle_id, endseal);
    }
<<<<<<< HEAD
    let txid = anchor.txid;
    let disclosure = Disclosure::with(anchor, bundles, None);
    info!(format!("txid: {txid}, disclosure: {disclosure:?}"));
=======

    // 4. Conceal all the state not related to the transfer.
    info!("4. Conceal all the state not related to the transfer.");
    // TODO: Conceal all the amounts except the last transition
    // TODO: Conceal all seals outside of the paths from the endpoint to genesis

    // 5. Construct and store disclosure for the blank transfers.
    info!("5. Construct and store disclosure for the blank transfers.");
    let txid = anchor.txid;
    let disclosure = Disclosure::with(anchor, bundles, None);

    debug!(format!("txid: {txid}"));
    debug!(format!("disclosure: {disclosure:#?}"));
>>>>>>> 536c795b

    // Finalize, sign & publish the witness transaction
    info!("Finalize, sign & publish the witness transaction...");

    Ok(((*psbt).clone(), consignment, disclosure))
}<|MERGE_RESOLUTION|>--- conflicted
+++ resolved
@@ -9,11 +9,8 @@
 // use bdk::sled::Serialize;
 use bdk::{descriptor::Descriptor, Wallet};
 use bitcoin::{psbt::serialize::Serialize, OutPoint, Transaction, Txid};
-<<<<<<< HEAD
 use bp::dbc::anchor::PsbtEmbeddedMessage;
 use bp::seals::txout::blind::RevealedSeal;
-=======
->>>>>>> 536c795b
 use bp::seals::txout::{CloseMethod, ExplicitSeal};
 use commit_verify::lnpbp4::{self, MerkleBlock};
 use electrum_client::{Client, ElectrumApi};
@@ -832,15 +829,11 @@
     let node_id = transition.node_id();
     debug!(format!("Using Node ID: {node_id}"));
     psbt.push_rgb_transition(transition)?;
-<<<<<<< HEAD
-    let contract_id = consignment_details.contract_id;
-=======
     info!("Pushed state RGB state transition onto PSBT");
 
     let contract_id = consignment_details.contract_id;
     debug!(format!("Using contract_id: {contract_id}"));
 
->>>>>>> 536c795b
     for input in &mut psbt.inputs {
         debug!(format!("Input: {input:#?}"));
         if outpoints.contains(&input.previous_outpoint) {
@@ -855,12 +848,9 @@
             debug!("RGB consumer successfully set on input");
         }
     }
-<<<<<<< HEAD
-=======
 
     info!("Mapping outpoints on PSBT");
     debug!(format!("Mapping outpoints on PSBT: {psbt}"));
->>>>>>> 536c795b
     let outpoints: BTreeSet<_> = psbt
         .inputs
         .iter()
@@ -888,9 +878,6 @@
             }
         }
     }
-<<<<<<< HEAD
-    debug!(format!("PSBT: {}", base64::encode(&psbt.serialize())));
-=======
 
     debug!(format!(
         "PSBT with state transition: {}",
@@ -900,7 +887,6 @@
     // Process all state transitions under all contracts which are present in PSBT and prepare information about them which will be used in LNPBP4 commitments.
     // rgb psbt bundle ${PSBT}
     // rgb-std -> bin/rgb -> Command::Psbt -> PsbtCommand::Bundle
->>>>>>> 536c795b
     let count = psbt.rgb_bundle_to_lnpbp4()?;
     info!(format!("Total {count} bundles converted"));
     for contract_id in psbt.rgb_contract_ids() {
@@ -924,17 +910,6 @@
             info!(format!("      node_id: {node_id}"));
         }
     }
-<<<<<<< HEAD
-    info!(format!("Finalizing transfer for {}", contract_id));
-    let mut bundles = psbt.rgb_bundles()?;
-    info!(format!("Found {} bundles", bundles.len()));
-    debug!(format!("Bundles: {bundles:?}"));
-    let anchor = Anchor::commit(psbt)?;
-    debug!(format!("Anchor: {anchor:?}"));
-    let bundle = bundles.remove(&contract_id).unwrap();
-    let bundle_id = bundle.bundle_id();
-    consignment.push_anchored_bundle(anchor.to_merkle_proof(contract_id)?, bundle)?;
-=======
 
     // Finalize the consignment by adding the anchor information to it referencing the txid.
     // rgb-cli -n testnet transfer finalize --endseal ${TXOB} ${PSBT} ${CONSIGNMENT} --send
@@ -959,16 +934,10 @@
 
     // 3. Add seal endpoints.
     info!("3. Add seal endpoints.");
->>>>>>> 536c795b
     let endseals = vec![SealEndpoint::try_from(utxob)?];
     for endseal in endseals {
         consignment.push_seal_endpoint(bundle_id, endseal);
     }
-<<<<<<< HEAD
-    let txid = anchor.txid;
-    let disclosure = Disclosure::with(anchor, bundles, None);
-    info!(format!("txid: {txid}, disclosure: {disclosure:?}"));
-=======
 
     // 4. Conceal all the state not related to the transfer.
     info!("4. Conceal all the state not related to the transfer.");
@@ -982,10 +951,27 @@
 
     debug!(format!("txid: {txid}"));
     debug!(format!("disclosure: {disclosure:#?}"));
->>>>>>> 536c795b
 
     // Finalize, sign & publish the witness transaction
-    info!("Finalize, sign & publish the witness transaction...");
-
-    Ok(((*psbt).clone(), consignment, disclosure))
+
+    // dbc commit ${PSBT}
+    // bp-core/bin/dbc -> Command::Commit
+    let anchor = psbt.embed_commit(&PsbtEmbeddedMessage)?;
+    info!(format!("Anchor: {anchor:?}"));
+
+    // btc-hot sign ${PSBT} ${DIR}/testnet
+    // btc-cold finalize --publish testnet ${PSBT}
+    let tx = sign_psbt(full_wallet, psbt.into()).await?;
+
+    let witness = format!("{tx:?}");
+
+    Ok((
+        process_consignment(&consignment, true).await?,
+        tx,
+        TransferResponse {
+            consignment: consignment.to_string(),
+            disclosure: format!("{disclosure:?}"),
+            witness,
+        },
+    ))
 }