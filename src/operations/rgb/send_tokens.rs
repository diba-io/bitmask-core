use anyhow::Result;
use bdk::{database::MemoryDatabase, wallet::AddressIndex::New, FeeRate, Wallet};
use bitcoin::{
    consensus::{deserialize, serialize},
    util::psbt::PartiallySignedTransaction,
};
use gloo_console::log;
use gloo_net::http::Request;

use crate::{
    data::{
        constants::NODE_SERVER_BASE_URL,
        structs::{
            EncloseRequest, OutPoint, SealCoins, ThinAsset, TransferRequest, TransferResponse,
        },
    },
    operations::bitcoin::{sign_psbt, synchronize_wallet},
};

pub async fn transfer_asset(
    blinded_utxo: String,
    amount: u64,
    asset: ThinAsset,
    wallet: &Wallet<MemoryDatabase>,
) -> Result<String> {
    synchronize_wallet(wallet).await?;
    log!("sync");
    let unspents = wallet.list_unspent()?;
    let utxos: Vec<OutPoint> = asset
        .allocations
        .clone()
        .into_iter()
        .map(|x| {
            let mut split = x.outpoint.split(':');
            OutPoint {
                txid: split.next().unwrap().to_string(),
                vout: split.next().unwrap().to_string().parse::<u32>().unwrap(),
            }
        })
        .collect();
    log!(format!("utxos {utxos:#?}"));
    log!(format!("unspents {unspents:#?}"));

    let to_be_consumed_utxos = utxos.clone();
    let unspendable_outputs: Vec<bitcoin::OutPoint> = unspents
        .into_iter()
        .filter(move |x| {
            let mut pass = true;
            for local_utxo in to_be_consumed_utxos.iter() {
                log!(format!("local_utxo {local_utxo:#?}"));
                if (local_utxo.txid == x.outpoint.txid.to_string())
                    && (local_utxo.vout == x.outpoint.vout)
                {
                    log!(format!("local outpoint {:#?}", &x.outpoint));
                    pass = false;
                    break;
                }
            }
            pass
        })
        .map(|x| bitcoin::OutPoint {
            txid: x.outpoint.txid,
            vout: x.outpoint.vout,
        })
        .collect();

    let seal_coins: Vec<SealCoins> = unspendable_outputs
        .clone()
        .into_iter()
        .map(|x| SealCoins {
            coins: asset.balance.unwrap() - amount,
            txid: Some(x.txid.to_string()),
            vout: x.vout,
        })
        .collect();
    log!("seal_coins");
    log!(format!("{:#?}", &seal_coins));

    let seal_coins = match seal_coins.get(0) {
        Some(seal_coin) => {
            vec![seal_coin.clone()]
        }
        None => {
            vec![]
        }
    };
    //TODO: gastar solos los utxos rgb y que vaya todo menos la fee a mi wallet
    let send_to = wallet.get_address(New).unwrap();
    let (psbt, _details) = {
        let mut builder = wallet.build_tx();
        builder
            .unspendable(unspendable_outputs)
            .drain_wallet()
            .drain_to(send_to.script_pubkey())
            .enable_rbf()
            .fee_rate(FeeRate::from_sat_per_vb(1.0));
        builder.finish()?
    };

    log!("psbt");
    log!(psbt.to_string());
    log!("to the server");
    let transfer_request = TransferRequest {
        inputs: utxos.clone(),
        allocate: seal_coins,
        receiver: blinded_utxo,
        amount,
        asset: asset.id,
        witness: base64::encode(&serialize(&psbt)),
    };
    log!(format!("{:?}", transfer_request));

    let url = format!("{}transfer", *NODE_SERVER_BASE_URL);
    let response = Request::post(&url)
        .body(serde_json::to_string(&transfer_request)?)
        .header(
            "Content-Type",
            "application/x-www-form-urlencoded; charset=UTF-8",
        )
        .send()
        .await?;
    log!("made");
    // parse into generic JSON value
    let js: TransferResponse = response.json().await?;
    log!("deserialized");
    let psbt: PartiallySignedTransaction = deserialize(&base64::decode(js.witness.clone())?)?;
    sign_psbt(wallet, psbt).await?;

    let url = format!("{}forget", *NODE_SERVER_BASE_URL);
    let response = Request::post(&url)
        .body(serde_json::to_string(&utxos)?)
        .header(
            "Content-Type",
            "application/x-www-form-urlencoded; charset=UTF-8",
        )
        .send()
        .await?;
    log!("forget made");

    let status = response.status();

    if status == 200 {
        log!(format!("forget utxo success"));
    } else {
        log!(format!("forget utxo error"));
    }

    let enclose_request = EncloseRequest {
        disclosure: js.disclosure.clone(),
    };

    let url = format!("{}enclose", *NODE_SERVER_BASE_URL);
    log!(format!("{}", url));
    let response = Request::post(&url)
        .body(serde_json::to_string(&enclose_request)?)
        .header(
            "Content-Type",
            "application/x-www-form-urlencoded; charset=UTF-8",
        )
        .send()
        .await?;

    // parse into generic JSON value
<<<<<<< HEAD
    let response = response.text().await?;
    log!(format!("enclose result {response:?}"));
=======
    let _answer: String = response.json().await?;
>>>>>>> 3cbef329

    log!(format!("Transfer made: {js:?}"));
    Ok(serde_json::to_string(&js).unwrap())
}<|MERGE_RESOLUTION|>--- conflicted
+++ resolved
@@ -161,12 +161,8 @@
         .await?;
 
     // parse into generic JSON value
-<<<<<<< HEAD
     let response = response.text().await?;
     log!(format!("enclose result {response:?}"));
-=======
-    let _answer: String = response.json().await?;
->>>>>>> 3cbef329
 
     log!(format!("Transfer made: {js:?}"));
     Ok(serde_json::to_string(&js).unwrap())
