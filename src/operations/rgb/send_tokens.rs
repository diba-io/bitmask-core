--- conflicted
+++ resolved
@@ -84,13 +84,8 @@
             vec![]
         }
     };
-<<<<<<< HEAD
-    //TODO: gastar solos los utxos rgb y que vaya todo menos la fee a mi wallet
-    let send_to = wallet.get_address(New).unwrap();
-=======
 
     let send_to = wallet.get_address(LastUnused).unwrap();
->>>>>>> a71d3e31
     let (psbt, _details) = {
         let mut builder = wallet.build_tx();
         builder
@@ -141,23 +136,11 @@
         .send()
         .await?;
     log!("forget made");
-<<<<<<< HEAD
 
     let status = response.status();
 
     if status == 200 {
         log!(format!("forget utxo success"));
-=======
-
-    let status = response.status();
-
-    if status == 200 {
-        // parse into generic JSON value
-        let js: Vec<OutPoint> = response.json().await?;
-
-        //let person: Person = serde_json::from_str(&js.data)?;
-        log!(format!("forget utxo result {js:?}"));
->>>>>>> a71d3e31
     } else {
         log!(format!("forget utxo error"));
     }
@@ -167,10 +150,7 @@
     };
 
     let url = format!("{}enclose", *NODE_SERVER_BASE_URL);
-<<<<<<< HEAD
     log!(format!("{}", url));
-=======
->>>>>>> a71d3e31
     let response = Request::post(&url)
         .body(serde_json::to_string(&enclose_request)?)
         .header(
@@ -181,12 +161,8 @@
         .await?;
 
     // parse into generic JSON value
-<<<<<<< HEAD
     let response = response.text().await?;
     log!(format!("enclose result {response:?}"));
-=======
-    let _answer: String = response.json().await?;
->>>>>>> a71d3e31
 
     log!(format!("Transfer made: {js:?}"));
     Ok(serde_json::to_string(&js).unwrap())
