use std::collections::{BTreeMap, BTreeSet};
use std::str::FromStr;

use amplify::hex::ToHex;
use amplify::Wrapper;
use anyhow::{anyhow, Result};
use bdk::database::AnyDatabase;
use bdk::LocalUtxo;
// use bdk::sled::Serialize;
use bdk::{descriptor::Descriptor, Wallet};
use bitcoin::{psbt::serialize::Serialize, OutPoint, Transaction, Txid};
use bp::dbc::anchor::PsbtEmbeddedMessage;
use bp::seals::txout::{CloseMethod, ExplicitSeal};
use commit_verify::lnpbp4::{self, MerkleBlock};
use commit_verify::EmbedCommitVerify;
use electrum_client::{Client, ElectrumApi};
use regex::Regex;
use rgb20::Asset;
use rgb_core::{Anchor, Extension, IntoRevealedSeal};
use rgb_std::AssignedState;
use rgb_std::{
    blank::BlankBundle,
    fungible::allocation::{AllocatedValue, UtxobValue},
    psbt::RgbExt,
    psbt::RgbInExt,
    BundleId, Consignment, ConsignmentId, ConsignmentType, Contract, ContractId, ContractState,
    ContractStateMap, Disclosure, Genesis, InmemConsignment, Node, NodeId, Schema, SchemaId,
    SealEndpoint, Transition, TransitionBundle, Validator, Validity,
};
use storm::{ChunkId, ChunkIdExt};
use strict_encoding::{StrictDecode, StrictEncode};
use wallet::{
    descriptors::InputDescriptor, locks::LockTime, psbt::Psbt, scripts::taproot::DfsPath,
};

use crate::trace;
use crate::{
    data::{
        constants::BITCOIN_ELECTRUM_API,
        structs::{SealCoins, TransferResponse},
    },
    debug, error, info,
    operations::bitcoin::{sign_psbt, synchronize_wallet},
    warn,
};

#[derive(Clone, Ord, PartialOrd, Eq, PartialEq, Hash, Debug, StrictEncode, StrictDecode)]
pub enum OutpointFilter {
    All,
    Only(BTreeSet<OutPoint>),
}

impl OutpointFilter {
    pub fn includes(&self, outpoint: OutPoint) -> bool {
        match self {
            OutpointFilter::All => true,
            OutpointFilter::Only(set) => set.contains(&outpoint),
        }
    }
}

#[derive(serde::Serialize, Debug, Clone)]
pub struct ConsignmentDetails {
    transitions: BTreeMap<NodeId, Transition>,
    transition_witness: BTreeMap<NodeId, Txid>,
    anchors: BTreeMap<Txid, Anchor<MerkleBlock>>,
    bundles: BTreeMap<Txid, BTreeMap<NodeId, BTreeSet<u16>>>,
    contract_transitions: BTreeMap<ChunkId, BTreeSet<NodeId>>,
    outpoints: BTreeMap<ChunkId, BTreeSet<NodeId>>,
    node_contracts: BTreeMap<NodeId, ContractId>,
    extensions: BTreeMap<NodeId, Extension>,
    contracts: BTreeMap<ContractId, ContractState>,
    contract_id: ContractId,
    consignment_id: ConsignmentId,
    schema_id: SchemaId,
    schema: Schema,
    schemata: BTreeMap<SchemaId, Schema>,
    genesis: Genesis,
    root_schema_id: Option<SchemaId>,
    root_schema: Option<Schema>,
}

// rgb-node -> bucketd/processor -> process_consignment
async fn process_consignment<C: ConsignmentType>(
    consignment: &InmemConsignment<C>,
    force: bool,
) -> Result<ConsignmentDetails> {
    let mut transitions: BTreeMap<NodeId, Transition> = Default::default();
    let mut transition_witness: BTreeMap<NodeId, Txid> = Default::default();
    let mut anchors: BTreeMap<Txid, Anchor<MerkleBlock>> = Default::default();
    let mut bundles: BTreeMap<Txid, BTreeMap<NodeId, BTreeSet<u16>>> = Default::default();
    let mut contract_transitions: BTreeMap<ChunkId, BTreeSet<NodeId>> = Default::default();
    let mut outpoints: BTreeMap<ChunkId, BTreeSet<NodeId>> = Default::default();
    let mut node_contracts: BTreeMap<NodeId, ContractId> = Default::default();
    let mut extensions: BTreeMap<NodeId, Extension> = Default::default();
    let mut contracts: BTreeMap<ContractId, ContractState> = Default::default();
    let mut schemata: BTreeMap<SchemaId, Schema> = Default::default();

    let contract_id = consignment.contract_id();
    let consignment_id = consignment.id();
    let schema = consignment.schema();
    let schema_id = consignment.schema_id();
    let genesis = consignment.genesis();
    let root_schema = consignment.root_schema().cloned();
    let root_schema_id = consignment.root_schema_id();

    info!(format!(
        "Registering consignment {consignment_id} for contract {contract_id}"
    ));

    let mut state = ContractState::with(schema_id, root_schema_id, contract_id, genesis);
    debug!(format!("Starting with contract state {state:#?}"));

    info!(format!(
        "Validating consignment {consignment_id} for contract {contract_id}"
    ));
    let electrum_client = Client::new(&BITCOIN_ELECTRUM_API.read().await)?;
    let status = Validator::validate(consignment, &electrum_client);
    info!(format!(
        "Consignment validation result is {}",
        status.validity()
    ));

    match status.validity() {
        Validity::Valid => {
            info!("Consignment is fully valid");
        }
        Validity::ValidExceptEndpoints if force => {
            warn!("Forcing import of consignment with non-mined transactions");
        }
        Validity::UnresolvedTransactions | Validity::ValidExceptEndpoints => {
            error!(format!(
                "Some of consignment-related transactions were not found: {status:?}",
            ));
            return Err(anyhow!(status.to_string()));
        }
        Validity::Invalid => {
            error!(format!("Invalid consignment: {status:?}"));
            return Err(anyhow!(status.to_string()));
        }
    }

    info!(format!(
        "Storing consignment {consignment_id} into database"
    ));
    trace!(format!("Schema: {schema:#?}"));
    schemata.insert(schema_id, schema.clone());
    if let Some(root_schema) = root_schema.clone() {
        debug!(format!("Root schema: {root_schema:#?}"));
        schemata.insert(root_schema.schema_id(), root_schema);
    }

    let genesis = consignment.genesis();
    info!("Indexing genesis");
    debug!(format!("Genesis: {genesis:#?}"));

    for seal in genesis.revealed_seals().unwrap_or_default() {
        debug!(format!("Adding outpoint for seal {seal}"));
        let index_id = ChunkId::with_fixed_fragments(seal.txid, seal.vout);
        debug!(format!("index id: {index_id}"));
        let success = outpoints
            .entry(index_id)
            .or_insert(BTreeSet::new())
            .insert(NodeId::from_inner(contract_id.into_inner()));
        debug!(format!(
            "insertion into outpoints BTreeMap success: {success}"
        ));
    }
    debug!("Storing contract self-reference");
    node_contracts.insert(NodeId::from_inner(contract_id.into_inner()), contract_id);

    for (anchor, bundle) in consignment.anchored_bundles() {
        let bundle_id = bundle.bundle_id();
        let witness_txid = anchor.txid;
        info!(format!(
            "Processing anchored bundle {bundle_id} for txid {witness_txid}"
        ));
        debug!(format!("Anchor: {anchor:?}"));
        debug!(format!("Bundle: {bundle:?}"));
        let anchor = anchor
            .to_merkle_block(contract_id, bundle_id.into())
            .expect("broken anchor data");
        info!(format!("Restored anchor id is {}", anchor.anchor_id()));
        debug!(format!("Restored anchor: {anchor:?}"));
        anchors.insert(anchor.txid, anchor);
        let mut data = bundle
            .concealed_iter()
            .map(|(id, set)| (*id, set.clone()))
            .collect::<Vec<_>>();
        for (transition, inputs) in bundle.revealed_iter() {
            let node_id = transition.node_id();
            let transition_type = transition.transition_type();
            info!(format!("Processing state transition {node_id}"));
            debug!(format!("State transition: {transition:?}"));

            state.add_transition(witness_txid, transition);
            debug!(format!("Contract state now is {state:?}"));

            debug!("Storing state transition data");
            data.push((node_id, inputs.clone()));
            transitions.insert(node_id, transition.clone());
            transition_witness.insert(node_id, witness_txid);

            debug!("Indexing transition");
            let index_id = ChunkId::with_fixed_fragments(contract_id, transition_type);
            contract_transitions
                .entry(index_id)
                .or_insert(BTreeSet::new())
                .insert(node_id);

            node_contracts.insert(node_id, contract_id);

            for seal in transition.revealed_seals().unwrap_or_default() {
                let index_id = ChunkId::with_fixed_fragments(seal.txid, seal.vout);
                outpoints
                    .entry(index_id)
                    .or_insert(BTreeSet::new())
                    .insert(node_id);
            }
        }

        let mut bundle_data = BTreeMap::new();
        for (node_id, inputs) in data {
            bundle_data.insert(node_id, inputs.clone());
        }

        bundles.insert(witness_txid, bundle_data.to_owned());
    }
    for extension in consignment.state_extensions() {
        let node_id = extension.node_id();
        info!(format!("Processing state extension {node_id}"));
        debug!(format!("State transition: {extension:?}"));

        state.add_extension(extension);
        debug!(format!("Contract state now is {state:?}"));

        node_contracts.insert(node_id, contract_id);

        extensions.insert(node_id, extension.clone());
        // We do not store seal outpoint here - or will have to store it into a separate
        // database Extension rights are always closed seals, since the extension
        // can get into the history only through closing by a state transition
    }

    info!(format!("Storing contract state for {contract_id}"));
    debug!(format!("Final contract state is {state:#?}"));
    contracts.insert(contract_id, state);

    info!(format!(
        "Consignment processing complete for {consignment_id}"
    ));

    Ok(ConsignmentDetails {
        transitions,
        transition_witness,
        anchors,
        bundles,
        contract_transitions,
        node_contracts,
        outpoints,
        extensions,
        contracts,
        contract_id,
        consignment_id,
        schema_id,
        schema: schema.to_owned(),
        schemata,
        genesis: genesis.to_owned(),
        root_schema_id,
        root_schema,
    })
}

struct Collector {
    pub anchored_bundles: BTreeMap<Txid, (Anchor<lnpbp4::MerkleProof>, TransitionBundle)>,
    pub endpoints: Vec<(BundleId, SealEndpoint)>,
    pub endpoint_inputs: Vec<NodeId>,
}

impl Collector {
    pub fn new() -> Self {
        Collector {
            anchored_bundles: empty![],
            endpoints: vec![],
            endpoint_inputs: vec![],
        }
    }

    pub fn process(
        &mut self,
        consignment_details: &ConsignmentDetails,
        node_ids: impl IntoIterator<Item = NodeId>,
        outpoint_filter: &OutpointFilter,
    ) -> Result<()> {
        let ConsignmentDetails {
            transitions,
            transition_witness,
            anchors,
            bundles,
            contract_id,
            ..
        } = consignment_details;

        for transition_id in node_ids {
            let transition: &Transition = transitions.get(&transition_id).unwrap();

            let witness_txid: &Txid = transition_witness.get(&transition_id).unwrap();

            let bundle = if let Some((_, bundle)) = self.anchored_bundles.get_mut(witness_txid) {
                bundle
            } else {
                let anchor: &Anchor<lnpbp4::MerkleBlock> = anchors.get(witness_txid).unwrap();
                let bundle: TransitionBundle =
                    TransitionBundle::try_from(bundles.get(witness_txid).unwrap().to_owned())?;
                let anchor = anchor.to_merkle_proof(*contract_id)?;
                self.anchored_bundles
                    .insert(*witness_txid, (anchor, bundle));
                &mut self
                    .anchored_bundles
                    .get_mut(witness_txid)
                    .expect("stdlib is broken")
                    .1
            };

            let bundle_id = bundle.bundle_id();
            for (_, assignments) in transition.owned_rights().iter() {
                for seal in assignments.filter_revealed_seals() {
                    let txid = seal.txid.unwrap_or(*witness_txid);
                    let outpoint = OutPoint::new(txid, seal.vout);
                    let seal_endpoint = SealEndpoint::from(seal);
                    if outpoint_filter.includes(outpoint) {
                        self.endpoints.push((bundle_id, seal_endpoint));
                        self.endpoint_inputs.extend(
                            transition
                                .parent_outputs()
                                .into_iter()
                                .map(|out| out.node_id),
                        );
                    }
                }
            }

            bundle.reveal_transition(transition.to_owned())?;
        }

        Ok(())
    }

    pub fn iterate(mut self, consignment_details: &ConsignmentDetails) -> Result<Self> {
        // Collect all transitions between endpoints and genesis independently from their type
        loop {
            let node_ids = self.endpoint_inputs;
            self.endpoint_inputs = vec![];
            self.process(consignment_details, node_ids, &OutpointFilter::All)?;
            if self.endpoint_inputs.is_empty() {
                break;
            }
        }
        Ok(self)
    }

    pub fn into_consignment<T: ConsignmentType>(
        self,
        schema: Schema,
        root_schema: Option<Schema>,
        genesis: Genesis,
    ) -> Result<InmemConsignment<T>> {
        let anchored_bundles = self
            .anchored_bundles
            .into_values()
            .collect::<Vec<_>>()
            .try_into()?;

        Ok(InmemConsignment::<T>::with(
            schema,
            root_schema,
            genesis,
            self.endpoints,
            anchored_bundles,
            empty!(),
        ))
    }
}

// rgb-node -> bucketd/processor -> compose_consignment
async fn compose_consignment<T: ConsignmentType>(
    contract: &Contract,
    utxos: Vec<OutPoint>,
) -> Result<(InmemConsignment<T>, ConsignmentDetails)> {
    info!("Composing consignment");
    let consignment_details = process_consignment(contract, true).await?;
    debug!("Consignment successfully processed");
    let details = consignment_details.clone();

    let mut collector = Collector::new();

    debug!("Processing consignment into a consignment collector");
    for transition_type in details.schema.transitions.keys() {
        let chunk_id = ChunkId::with_fixed_fragments(details.contract_id, *transition_type);
        debug!(format!("ChunkId: {chunk_id}"));
        let node_ids: BTreeSet<NodeId> = details
            .contract_transitions
            .get(&chunk_id)
            .unwrap_or(&BTreeSet::new())
            .to_owned();
        debug!(format!("node_ids: {node_ids:#?}"));
        let outpoints: BTreeSet<OutPoint> = utxos.clone().into_iter().collect();
        debug!(format!("outpoints: {outpoints:#?}"));
        let filter = OutpointFilter::Only(outpoints);
        collector.process(&details, node_ids, &filter)?;
    }
    debug!("Consignment successfully processed into collector");

    collector = collector.iterate(&details)?;

    let consignment = collector.into_consignment(
        consignment_details.schema,
        consignment_details.root_schema,
        consignment_details.genesis,
    )?;

    debug!("Consignment collector successfully processed into consignment");

    Ok((consignment, details))
}

fn outpoint_state(
    outpoints: &BTreeSet<OutPoint>,
    consignment_details: &ConsignmentDetails,
) -> Result<ContractStateMap> {
    let mut res: ContractStateMap = bmap! {};

    let indexes: BTreeSet<ChunkId> = outpoints
        .iter()
        .map(|outpoint| ChunkId::with_fixed_fragments(outpoint.txid, outpoint.vout))
        .collect();

    for index in &indexes {
        let set: &BTreeSet<NodeId> = consignment_details.outpoints.get(index).unwrap();
        for node_id in set {
            let contract_id: &ContractId = consignment_details.node_contracts.get(node_id).unwrap();

            let state: &ContractState = consignment_details.contracts.get(contract_id).unwrap();

            let map = if outpoints.is_empty() {
                state.all_outpoint_state()
            } else {
                state.filter_outpoint_state(outpoints)
            };

            res.insert(*contract_id, map);
        }
    }

    Ok(res)
}

pub async fn transfer_asset(
    blinded_utxo: &str,
    amount: u64,
    asset_contract: &str, // rgb1...
    full_wallet: &Wallet<AnyDatabase>,
    assets_wallet: &Wallet<AnyDatabase>,
    rgb_assets_descriptor: &str,
    rgb_assets_change_descriptor: &str,
) -> Result<(ConsignmentDetails, Transaction, TransferResponse)> {
    // BDK
    info!("sync wallet");
    synchronize_wallet(assets_wallet).await?;
    info!("wallet synced");
    let asset_utxos = assets_wallet.list_unspent()?;

    debug!(format!("asset_contract: {asset_contract}"));

    // RGB
    // rgb-cli -n testnet transfer compose ${CONTRACT_ID} ${UTXO_SRC} ${CONSIGNMENT}
    let contract = Contract::from_str(asset_contract)?;
    debug!(format!("parsed contract: {contract}"));
    let asset = Asset::try_from(&contract)?;
    debug!(format!("asset from contract: {asset:#?}"));

    let mut allocations = vec![];
    let mut balance = 0;

    for utxo in &asset_utxos {
        let mut coins = asset.outpoint_coins(utxo.outpoint);
        for coin in coins.iter() {
            balance += coin.state.value;
        }
        allocations.append(&mut coins);
    }

    trace!(format!("asset utxos {:#?}", &asset_utxos));
    debug!(format!("allocations {allocations:#?}"));
    debug!(format!("balance {balance}"));

    if amount > balance {
        error!(format!(
            "Not enough coins. Had {balance}, but needed {amount}"
        ));
        return Err(anyhow!(
            "Not enough coins. Had {balance}, but needed {amount}"
        ));
    }

    let seal_coins: Vec<SealCoins> = allocations
        .clone()
        .into_iter()
        .map(|coin| SealCoins {
            amount: coin.state.value,
            txid: coin.seal.txid,
            vout: coin.seal.vout,
        })
        // TODO: If we have only one asset it's okay, but if we have several it will fail. We need to allocate if we have several but if you put in 0 it will fail, so it might be an rgb-node problem
        .filter(|x| (x.amount > 0))
        .collect();
    info!("seal_coins", format!("{seal_coins:#?}"));

    // rgb20 transfer --utxo ${UTXO_SRC} --change 9900@tapret1st:${UTXO_CHANGE} ${CONSIGNMENT} 100@${TXOB} ${TRANSITION}
    let outpoints: Vec<OutPoint> = seal_coins
        .iter()
        .map(|coin| OutPoint {
            txid: coin.txid,
            vout: coin.vout,
        })
        .collect();

    // Compose consignment from provided asset contract
    let (mut consignment, consignment_details) =
        compose_consignment(&contract, outpoints.clone()).await?;

    info!(format!("Parse blinded UTXO: {blinded_utxo}"));
    let utxob = match blinded_utxo.parse() {
        Ok(utxob) => utxob,
        Err(err) => return Err(anyhow!("Error parsing supplied blinded utxo: {err}")),
    };

    // rust-rgb20 -> bin/rgb20 -> Command::Transfer
    let beneficiaries = vec![UtxobValue {
        value: amount,
        seal_confidential: utxob,
    }];
    debug!("Map beneficiaries");
    let beneficiaries = beneficiaries
        .into_iter()
        .map(|v| (v.seal_confidential.into(), amount))
        .collect();

    info!(format!("Beneficiaries: {beneficiaries:#?}"));

    debug!("Coin selection - Largest First Coin");
    let mut change: Vec<(AssignedState<_>, u64)> = vec![];
    let mut inputs = vec![];
    let mut remainder = amount;

    for coin in allocations {
        let descriptor = format!("{}:{} /0/0", coin.seal.txid, coin.seal.vout);
        debug!(format!(
            "Parsing InputDescriptor from outpoint: {descriptor}"
        ));
        let input_descriptor = match InputDescriptor::from_str(&descriptor) {
            Ok(desc) => desc,
            Err(err) => return Err(anyhow!("Error parsing input_descriptor: {err}")),
        };
        debug!(format!(
            "InputDescriptor successfully parsed: {input_descriptor:#?}"
        ));

        if coin.state.value >= remainder {
            debug!("Large coins");
            // TODO: Change output must not be cloned, it needs to be a separate UTXO
            change.push((coin.clone(), coin.state.value - remainder)); // Change
            inputs.push(input_descriptor);
            debug!(format!("Coin: {coin:#?}"));
            debug!(format!(
                "Amount: {} - Remainder: {remainder}",
                coin.state.value
            ));
            break;
        } else {
            debug!("Whole coins");
            change.push((coin.clone(), coin.state.value)); // Spend entire coin
            remainder -= coin.state.value;
            inputs.push(input_descriptor);
            debug!(format!("Coin: {coin:#?}"));
            debug!(format!(
                "Amount: {} - Remainder: {remainder}",
                coin.state.value
            ));
        }
    }

    debug!(format!("Change: {change:#?}"));
    debug!(format!("Inputs: {inputs:#?}"));

    // Find an output that isn't being used as change
    let change_outputs: Vec<&LocalUtxo> = asset_utxos
        .iter()
        .filter(|asset_utxo| {
            !change.iter().any(|(coin, _)| {
                coin.seal.txid == asset_utxo.outpoint.txid
                    && coin.seal.vout == asset_utxo.outpoint.vout
            })
        })
        .collect();

    trace!(format!("Candidate change outputs: {change_outputs:#?}"));

    // If there's no free outputs, the user needs to run fund vault again.
    if change_outputs.is_empty() {
        error!("no free outputs, the user needs to run fund vault again");
        return Err(anyhow!(
            "no free outputs, the user needs to run fund vault again"
        ));
    }
    let change_output = change_outputs.get(0).unwrap();
    debug!(format!("Selected change output: {change_output:#?}"));

    let change = change
        .iter()
        .map(|(_coin, remainder)| AllocatedValue {
            value: *remainder,
            seal: ExplicitSeal {
                method: CloseMethod::TapretFirst,
                txid: Some(change_output.outpoint.txid),
                vout: change_output.outpoint.vout,
            },
        })
        .map(|v| (v.into_revealed_seal(), v.value))
        .collect();

    let outpoints: BTreeSet<OutPoint> = outpoints.into_iter().collect();

    info!("Creating state transition for asset transfer");
    debug!(format!("Outpoints: {outpoints:#?}"));
    debug!(format!("Beneficiaries: {beneficiaries:#?}"));
    debug!(format!("Change allocated values: {change:#?}"));

    let transition = match asset.transfer(outpoints.clone(), beneficiaries, change) {
        Ok(t) => t,
        Err(err) => {
            error!(format!(
                "Error creating state transition for asset transfer: {err}",
            ));
            return Err(anyhow!(
                "Error creating state transition for asset transfer"
            ));
        }
    };

    info!("Successfully created transition");
    debug!(format!("Transition: {transition:#?}"));

    // descriptor-wallet -> btc-cold -> construct
    // btc-cold construct --input "${UTXO_SRC} /0/0" --allow-tapret-path 1 ${WALLET} ${PSBT} ${FEE}
    let txid_set: BTreeSet<_> = inputs.iter().map(|input| input.outpoint.txid).collect();
    debug!(format!("txid set: {txid_set:?}"));

    let url = BITCOIN_ELECTRUM_API.read().await;
    let electrum_client = Client::new(&url)?;
    debug!(format!("Electrum client connected to {url}"));

    let tx_map = electrum_client
        .batch_transaction_get(&txid_set)?
        .into_iter()
        .map(|tx| (tx.txid(), tx))
        .collect::<BTreeMap<_, _>>();

    info!("Re-scanned network");

    let outputs = vec![]; // TODO: not sure if this is correct
    let allow_tapret_path = DfsPath::from_str("1")?;

    // format BDK descriptor for RGB
    let re = Regex::new(r"\(\[([0-9a-f]+)/(.+)](.+)/").unwrap();
<<<<<<< HEAD
    let cap = re.captures(rgb_assets_descriptor).unwrap();
=======
    let cap = re.captures(rgb_tokens_descriptor).unwrap();
>>>>>>> 64d062f0
    let rgb_tokens_descriptor = format!("tr(m=[{}]/{}=[{}]/*/*)", &cap[1], &cap[2], &cap[3]);
    let rgb_tokens_descriptor = rgb_tokens_descriptor.replace('\'', "h");

    debug!(format!(
        "Creating descriptor wallet from RGB Tokens Descriptor: {rgb_tokens_descriptor}"
    ));
    let descriptor = match Descriptor::from_str(&rgb_tokens_descriptor) {
        Ok(d) => d,
        Err(err) => {
            error!(format!(
                "Error creating descriptor wallet from RGB Tokens Descriptor: {err}",
            ));
            return Err(anyhow!(
                "Error creating descriptor wallet from RGB Tokens Descriptor"
            ));
        }
    };
    let fee = 500;

    debug!("Constructing PSBT with...");
    debug!(format!("outputs: {outputs:?}"));
    debug!(format!("allow_tapret_path: {allow_tapret_path:?}"));
    debug!(format!("descriptor: {descriptor:#?}"));
    debug!(format!("fee: {fee:?}"));

    let mut psbt = match Psbt::construct(
        &descriptor,
        &inputs,
        &outputs,
        0_u16,
        fee,
        Some(&allow_tapret_path),
        &tx_map,
    ) {
        Ok(p) => p,
        Err(err) => {
            error!(format!(
                "Error constructing PSBT from RGB Tokens Descriptor: {err}",
            ));
            return Err(anyhow!(
                "Error constructing PSBT from RGB Tokens Descriptor"
            ));
        }
    };

    debug!(format!("PSBT successfully constructed: {psbt:#?}"));

    psbt.fallback_locktime = Some(LockTime::from_str("none")?);
    debug!(format!("Locktime set: {:#?}", psbt.fallback_locktime));

    // Embed information about the contract into the PSBT
    psbt.set_rgb_contract(contract)?;
    debug!("RGB contract successfully set on PSBT");

    // Embed information about the state transition into the PSBT
    // rgb-cli -n testnet transfer combine ${CONTRACT_ID} ${TRANSITION} ${PSBT} ${UTXO_SRC}
    // rgb-node -> cli/command -> TransferCommand::Combine
    let node_id = transition.node_id();
    psbt.push_rgb_transition(transition)?;

    let contract_id = consignment_details.contract_id;

    for input in &mut psbt.inputs {
        if outpoints.contains(&input.previous_outpoint) {
            input.set_rgb_consumer(contract_id, node_id)?;
        }
    }

    let outpoints: BTreeSet<_> = psbt
        .inputs
        .iter()
        .map(|input| input.previous_outpoint)
        .collect();
    let state_map = outpoint_state(&outpoints, &consignment_details)?;
    for (cid, outpoint_map) in state_map {
        if cid == contract_id {
            continue;
        }
        let blank_bundle = TransitionBundle::blank(&outpoint_map, &bmap! {})?;
        for (transition, indexes) in blank_bundle.revealed_iter() {
            psbt.push_rgb_transition(transition.clone())?;
            for no in indexes {
                psbt.inputs[*no as usize].set_rgb_consumer(contract_id, transition.node_id())?;
            }
        }
    }

    debug!(format!("PSBT: {}", base64::encode(&psbt.serialize())));

    // Process all state transitions under all contracts which are present in PSBT and prepare information about them which will be used in LNPBP4 commitments.
    // rgb psbt bundle ${PSBT}
    // rgb-std -> bin/rgb -> Command::Psbt -> PsbtCommand::Bundle
    let count = psbt.rgb_bundle_to_lnpbp4()?;
    info!(format!("Total {count} bundles converted"));

    // Analyze
    for contract_id in psbt.rgb_contract_ids() {
        info!(format!("- contract_id: {contract_id}"));
        if let Some(contract) = psbt.rgb_contract(contract_id)? {
            info!(format!("  - source: {contract}"));
        } else {
            info!("  - warning: contract source is absent");
        }
        info!("  - transitions:");
        for node_id in psbt.rgb_node_ids(contract_id) {
            if let Some(transition) = psbt.rgb_transition(node_id)? {
                info!(format!("    - {}", transition.strict_serialize()?.to_hex()));
            } else {
                info!("    - warning: transition is absent");
            }
        }
        info!("  - used in:");
        for (node_id, vin) in psbt.rgb_contract_consumers(contract_id)? {
            info!(format!("    - input: {vin}"));
            info!(format!("      node_id: {node_id}"));
        }
    }

    // Finalize the consignment by adding the anchor information to it referencing the txid.
    // rgb-cli -n testnet transfer finalize --endseal ${TXOB} ${PSBT} ${CONSIGNMENT} --send
    // rgb-node -> bucketd/processor -> finalize_transfer

    info!(format!("Finalizing transfer for {}", contract_id));

    // 1. Pack LNPBP-4 and anchor information.
    let mut bundles = psbt.rgb_bundles()?;
    info!(format!("Found {} bundles", bundles.len()));
    debug!(format!("Bundles: {bundles:?}"));

    let anchor = Anchor::commit(&mut psbt)?;
    debug!(format!("Anchor: {anchor:?}"));

    // 2. Extract contract-related state transition from PSBT and put it
    //    into consignment.
    let bundle = bundles.remove(&contract_id).unwrap();
    let bundle_id = bundle.bundle_id();
    consignment.push_anchored_bundle(anchor.to_merkle_proof(contract_id)?, bundle)?;

    // 3. Add seal endpoints.
    let endseals = vec![SealEndpoint::try_from(utxob)?];
    for endseal in endseals {
        consignment.push_seal_endpoint(bundle_id, endseal);
    }

    // 4. Conceal all the state not related to the transfer.
    // TODO: Conceal all the amounts except the last transition
    // TODO: Conceal all seals outside of the paths from the endpoint to genesis

    // 5. Construct and store disclosure for the blank transfers.
    let txid = anchor.txid;
    let disclosure = Disclosure::with(anchor, bundles, None);

    info!(format!("txid: {txid}, disclosure: {disclosure:?}"));

    // Finalize, sign & publish the witness transaction

    // dbc commit ${PSBT}
    // bp-core/bin/dbc -> Command::Commit
    let anchor = psbt.embed_commit(&PsbtEmbeddedMessage)?;
    info!(format!("Anchor: {anchor:?}"));

    // btc-hot sign ${PSBT} ${DIR}/testnet
    // btc-cold finalize --publish testnet ${PSBT}
    let tx = sign_psbt(full_wallet, psbt.into()).await?;

    let witness = format!("{tx:?}");

    Ok((
        process_consignment(&consignment, true).await?,
        tx,
        TransferResponse {
            consignment: consignment.to_string(),
            disclosure: format!("{disclosure:?}"),
            witness,
        },
    ))
}<|MERGE_RESOLUTION|>--- conflicted
+++ resolved
@@ -462,7 +462,6 @@
     full_wallet: &Wallet<AnyDatabase>,
     assets_wallet: &Wallet<AnyDatabase>,
     rgb_assets_descriptor: &str,
-    rgb_assets_change_descriptor: &str,
 ) -> Result<(ConsignmentDetails, Transaction, TransferResponse)> {
     // BDK
     info!("sync wallet");
@@ -672,19 +671,15 @@
     let allow_tapret_path = DfsPath::from_str("1")?;
 
     // format BDK descriptor for RGB
-    let re = Regex::new(r"\(\[([0-9a-f]+)/(.+)](.+)/").unwrap();
-<<<<<<< HEAD
+    let re = Regex::new(r"\(\[([0-9a-f]+)/(.+)](.+?)/").unwrap();
     let cap = re.captures(rgb_assets_descriptor).unwrap();
-=======
-    let cap = re.captures(rgb_tokens_descriptor).unwrap();
->>>>>>> 64d062f0
-    let rgb_tokens_descriptor = format!("tr(m=[{}]/{}=[{}]/*/*)", &cap[1], &cap[2], &cap[3]);
-    let rgb_tokens_descriptor = rgb_tokens_descriptor.replace('\'', "h");
+    let rgb_assets_descriptor = format!("tr(m=[{}]/{}=[{}]/*/*)", &cap[1], &cap[2], &cap[3]);
+    let rgb_assets_descriptor = rgb_assets_descriptor.replace('\'', "h");
 
     debug!(format!(
-        "Creating descriptor wallet from RGB Tokens Descriptor: {rgb_tokens_descriptor}"
+        "Creating descriptor wallet from RGB Tokens Descriptor: {rgb_assets_descriptor}"
     ));
-    let descriptor = match Descriptor::from_str(&rgb_tokens_descriptor) {
+    let descriptor = match Descriptor::from_str(&rgb_assets_descriptor) {
         Ok(d) => d,
         Err(err) => {
             error!(format!(
