use std::{collections::BTreeMap, str::FromStr};

use crate::rgb::structs::RgbAccount;
use ::psbt::serialize::Serialize;
use amplify::{confinement::U16, hex::ToHex};
use anyhow::{anyhow, Result};
use bitcoin::Network;
use bitcoin_30::bip32::ExtendedPubKey;
use bitcoin_scripts::address::AddressNetwork;
use miniscript_crate::DescriptorPublicKey;
use rgbstd::{
    containers::BindleContent,
    contract::ContractId,
    persistence::{Stash, Stock},
};
use strict_encoding::StrictSerialize;

pub mod accept;
pub mod carbonado;
pub mod constants;
pub mod contract;
pub mod import;
pub mod issue;
pub mod prefetch;
pub mod psbt;
pub mod resolvers;
pub mod schemas;
pub mod structs;
pub mod transfer;
pub mod wallet;

use crate::{
    constants::{
        get_network,
        storage_keys::{ASSETS_STOCK, ASSETS_WALLETS},
        BITCOIN_EXPLORER_API, NETWORK,
    },
    rgb::{
        carbonado::{retrieve_stock, store_stock},
        issue::issue_contract as create_contract,
        psbt::{create_psbt as create_rgb_psbt, extract_commit},
        resolvers::ExplorerResolver,
        transfer::{
            accept_transfer as accept_rgb_transfer, create_invoice as create_rgb_invoice,
            pay_invoice,
        },
        wallet::list_allocations,
    },
    structs::{
        AcceptRequest, AcceptResponse, AssetType, ContractMetadata, ContractResponse,
        ContractsResponse, ImportRequest, InterfaceDetail, InterfacesResponse, InvoiceRequest,
        InvoiceResponse, IssueMetaRequest, IssueMetadata, IssueRequest, IssueResponse,
        NewCollectible, NextAddressResponse, NextUtxoResponse, NextUtxosResponse, PsbtRequest,
        PsbtResponse, ReIssueRequest, ReIssueResponse, RgbTransferRequest, RgbTransferResponse,
        SchemaDetail, SchemasResponse, UDADetail, WatcherDetailResponse, WatcherRequest,
        WatcherResponse, WatcherUtxoResponse,
    },
};

use self::{
    carbonado::{retrieve_wallets, store_wallets},
    constants::RGB_DEFAULT_NAME,
    contract::extract_contract_by_id,
    import::import_contract,
    prefetch::{
        prefetch_resolver_psbt, prefetch_resolver_rgb, prefetch_resolver_utxo_status,
        prefetch_resolver_utxos, prefetch_resolver_waddress, prefetch_resolver_wutxo,
    },
    psbt::{estimate_fee_tx, save_commit},
    wallet::{
        create_wallet, next_address, next_utxo, next_utxos, register_address, register_utxo,
        sync_wallet,
    },
};

/// RGB Operations
pub async fn issue_contract(sk: &str, request: IssueRequest) -> Result<IssueResponse> {
    let mut stock = retrieve_stock(sk, ASSETS_STOCK).await?;
    let mut rgb_account = retrieve_wallets(sk, ASSETS_WALLETS).await?;

    let resp = issue_rgb_contract(request, &mut stock, &mut rgb_account).await;
    store_stock(sk, ASSETS_STOCK, &stock).await?;
    store_wallets(sk, ASSETS_WALLETS, &rgb_account).await?;

    resp
}

pub async fn reissue_contract(sk: &str, request: ReIssueRequest) -> Result<ReIssueResponse> {
    let mut stock = Stock::default();
    let mut rgb_account = retrieve_wallets(sk, ASSETS_WALLETS).await?;

    let mut reissue_resp = vec![];
    for contract in request.contracts {
        let ContractResponse {
            ticker,
            name,
            description,
            supply,
            contract_id: _,
            iimpl_id: _,
            iface,
            precision,
            balance: _,
            allocations,
            contract: _,
            genesis: _,
            meta: contract_meta,
        } = contract;

        let seals: Vec<String> = allocations
            .into_iter()
            .map(|alloc| format!("tapret1st:{}", alloc.utxo))
            .collect();
        let seal = seals.first().unwrap().to_owned();

        let mut meta = None;
        if let Some(contract_meta) = contract_meta {
            meta = Some(match contract_meta.meta() {
                ContractMetadata::UDA(uda) => IssueMetaRequest(IssueMetadata::UDA(uda.media)),
                ContractMetadata::Collectible(colectibles) => {
                    let mut items = vec![];
                    for collectible_item in colectibles {
                        let UDADetail {
                            ticker,
                            name,
                            token_index: _,
                            description,
                            balance: _,
                            media,
                            allocations: _,
                        } = collectible_item;

                        let new_item = NewCollectible {
                            ticker,
                            name,
                            description,
                            media,
                        };

                        items.push(new_item);
                    }

                    IssueMetaRequest(IssueMetadata::Collectible(items))
                }
            })
        }

        let req = IssueRequest {
            ticker,
            name,
            description,
            supply,
            precision,
            iface,
            seal,
            meta,
        };

        let resp = issue_rgb_contract(req, &mut stock, &mut rgb_account)
            .await
            .expect("re-issue contract failed");
        reissue_resp.push(resp);
    }

    store_stock(sk, ASSETS_STOCK, &stock).await?;
    store_wallets(sk, ASSETS_WALLETS, &rgb_account).await?;

    Ok(ReIssueResponse {
        contracts: reissue_resp,
    })
}

async fn issue_rgb_contract(
    request: IssueRequest,
<<<<<<< HEAD
    stock: &mut Stock,
=======
    mut stock: &mut Stock,
>>>>>>> 84982adc
    rgb_account: &mut RgbAccount,
) -> Result<IssueResponse> {
    let IssueRequest {
        ticker,
        name,
        description,
        supply,
        precision,
        iface,
        seal,
        meta,
    } = request;

    // Prefetch
    let mut resolver = ExplorerResolver {
        explorer_url: BITCOIN_EXPLORER_API.read().await.to_string(),
        ..Default::default()
    };

    let network = get_network().await;
    let wallet = rgb_account.wallets.get("default");
    let mut wallet = match wallet {
        Some(wallet) => {
            let mut fetch_wallet = wallet.to_owned();
            for contract_type in [AssetType::RGB20, AssetType::RGB21] {
                prefetch_resolver_utxos(contract_type as u32, &mut fetch_wallet, &mut resolver)
                    .await;
            }

            Some(fetch_wallet)
        }
        _ => None,
    };

    let contract = create_contract(
        &ticker,
        &name,
        &description,
        precision,
        supply,
        &iface,
        &seal,
        &network,
        meta,
        &mut resolver,
        stock,
    )?;

    let ContractResponse {
        contract_id,
        iimpl_id,
        iface,
        ticker,
        name,
        description,
        supply,
        precision: _,
        balance: _,
        allocations: _,
        contract,
        genesis,
        meta,
    } = extract_contract_by_id(contract.contract_id(), stock, &mut resolver, &mut wallet)?;

    if let Some(wallet) = wallet {
        rgb_account
            .wallets
            .insert(RGB_DEFAULT_NAME.to_string(), wallet);
    };

    Ok(IssueResponse {
        contract_id,
        iface,
        iimpl_id,
        ticker,
        name,
        description,
        supply,
        precision,
        contract,
        genesis,
        issue_utxo: seal.replace("tapret1st:", ""),
        meta,
    })
}

pub async fn create_invoice(sk: &str, request: InvoiceRequest) -> Result<InvoiceResponse> {
    let InvoiceRequest {
        contract_id,
        iface,
        seal,
        amount,
        params,
    } = request;
    let mut stock = retrieve_stock(sk, ASSETS_STOCK).await?;

    let invoice = create_rgb_invoice(&contract_id, &iface, amount, &seal, params, &mut stock)?;

    store_stock(sk, ASSETS_STOCK, &stock).await?;

    Ok(InvoiceResponse {
        invoice: invoice.to_string(),
    })
}

pub async fn create_psbt(sk: &str, request: PsbtRequest) -> Result<PsbtResponse> {
    let PsbtRequest {
        descriptor_pub,
        inputs,
        bitcoin_changes,
        change_index,
        fee,
    } = request;

    let stock = retrieve_stock(sk, ASSETS_STOCK).await?;
    let rgb_account = retrieve_wallets(sk, ASSETS_WALLETS).await?;

    // Prefetch
    let mut resolver = ExplorerResolver {
        explorer_url: BITCOIN_EXPLORER_API.read().await.to_string(),
        ..Default::default()
    };
    for asset_utxo in inputs.clone() {
        prefetch_resolver_psbt(&asset_utxo.asset_utxo, &mut resolver).await;
    }

    let bitcoin_inputs: BTreeMap<String, String> = inputs
        .clone()
        .into_iter()
        .map(|input| (input.asset_utxo, input.asset_utxo_terminal))
        .collect();
    // Retrieve transaction fee
    let fee = match fee {
        Some(fee) => fee,
        _ => estimate_fee_tx(
            &descriptor_pub,
            bitcoin_inputs,
            bitcoin_changes.clone(),
            change_index,
            &mut resolver,
        ),
    };

    let asset_inputs: Vec<(String, String, Option<String>)> = inputs
        .into_iter()
        .map(|input| (input.asset_utxo, input.asset_utxo_terminal, input.tapret))
        .collect();

    let wallet = rgb_account.wallets.get("default");
    let (psbt_file, change_terminal) = create_rgb_psbt(
        descriptor_pub.0.to_string(),
        asset_inputs,
        change_index,
        bitcoin_changes,
        fee,
        wallet.cloned(),
        &resolver,
    )?;

    let psbt = PsbtResponse {
        psbt: Serialize::serialize(&psbt_file).to_hex(),
        terminal: change_terminal,
    };

    store_stock(sk, ASSETS_STOCK, &stock).await?;

    Ok(psbt)
}

pub async fn transfer_asset(sk: &str, request: RgbTransferRequest) -> Result<RgbTransferResponse> {
    let mut stock = retrieve_stock(sk, ASSETS_STOCK).await?;
    let mut rgb_account = retrieve_wallets(sk, ASSETS_WALLETS).await?;

    let RgbTransferRequest {
        rgb_invoice,
        psbt,
        terminal,
    } = request;
    let (psbt, transfer) = pay_invoice(rgb_invoice, psbt, &mut stock)?;

    // Save Commit
    let commit = extract_commit(psbt.clone())?;
    let wallet = rgb_account.wallets.get("default");
    if let Some(wallet) = wallet {
        let mut wallet = wallet.to_owned();
        save_commit(&terminal, commit.clone(), &mut wallet);

        rgb_account
            .wallets
            .insert("default".to_string(), wallet.clone());

        store_wallets(sk, ASSETS_WALLETS, &rgb_account).await?;
    };

    let commit_hex = commit.to_hex();
    let psbt_hex = psbt.to_string();
    let consig = RgbTransferResponse {
        consig_id: transfer.bindle_id().to_string(),
        consig: transfer
            .to_strict_serialized::<U16>()
            .expect("invalid transfer serialization")
            .to_hex(),
        psbt: psbt_hex,
        commit: commit_hex,
    };

    store_stock(sk, ASSETS_STOCK, &stock).await?;

    Ok(consig)
}

pub async fn accept_transfer(sk: &str, request: AcceptRequest) -> Result<AcceptResponse> {
    let AcceptRequest { consignment, force } = request;
    let mut stock = retrieve_stock(sk, ASSETS_STOCK).await?;

    // Prefetch
    let mut resolver = ExplorerResolver {
        explorer_url: BITCOIN_EXPLORER_API.read().await.to_string(),
        ..Default::default()
    };
    prefetch_resolver_rgb(&consignment, &mut resolver).await;

    let resp = match accept_rgb_transfer(consignment, force, &mut resolver, &mut stock) {
        Ok(transfer) => AcceptResponse {
            contract_id: transfer.contract_id().to_string(),
            transfer_id: transfer.transfer_id().to_string(),
            valid: true,
        },
        Err((transfer, _)) => AcceptResponse {
            contract_id: transfer.contract_id().to_string(),
            transfer_id: transfer.transfer_id().to_string(),
            valid: false,
        },
    };

    store_stock(sk, ASSETS_STOCK, &stock).await?;

    Ok(resp)
}

pub async fn get_contract(sk: &str, contract_id: &str) -> Result<ContractResponse> {
    let mut stock = retrieve_stock(sk, ASSETS_STOCK).await?;
    let mut rgb_account = retrieve_wallets(sk, ASSETS_WALLETS).await?;

    let mut resolver = ExplorerResolver {
        explorer_url: BITCOIN_EXPLORER_API.read().await.to_string(),
        ..Default::default()
    };

    let wallet = rgb_account.wallets.get("default");
    let mut wallet = match wallet {
        Some(wallet) => {
            let mut fetch_wallet = wallet.to_owned();
            for contract_type in [AssetType::RGB20, AssetType::RGB21] {
                prefetch_resolver_utxos(contract_type as u32, &mut fetch_wallet, &mut resolver)
                    .await;
            }

            Some(fetch_wallet)
        }
        _ => None,
    };

    let contract_id = ContractId::from_str(contract_id)?;
    let contract = extract_contract_by_id(contract_id, &mut stock, &mut resolver, &mut wallet)?;

    if let Some(wallet) = wallet {
        rgb_account
            .wallets
            .insert(RGB_DEFAULT_NAME.to_string(), wallet);
        store_wallets(sk, ASSETS_WALLETS, &rgb_account).await?;
    };

    Ok(contract)
}

pub async fn list_contracts(sk: &str) -> Result<ContractsResponse> {
    let mut stock = retrieve_stock(sk, ASSETS_STOCK).await?;
    let mut rgb_account = retrieve_wallets(sk, ASSETS_WALLETS).await?;

    // Prefetch
    let mut resolver = ExplorerResolver {
        explorer_url: BITCOIN_EXPLORER_API.read().await.to_string(),
        ..Default::default()
    };

    let wallet = rgb_account.wallets.get("default");
    let mut wallet = match wallet {
        Some(wallet) => {
            let mut fetch_wallet = wallet.to_owned();
            for contract_type in [AssetType::RGB20, AssetType::RGB21] {
                prefetch_resolver_utxos(contract_type as u32, &mut fetch_wallet, &mut resolver)
                    .await;
            }
            Some(fetch_wallet)
        }
        _ => None,
    };

    let mut contracts = vec![];

    for contract_id in stock.contract_ids().expect("invalid contracts state") {
        let resp = extract_contract_by_id(contract_id, &mut stock, &mut resolver, &mut wallet)?;
        contracts.push(resp);
    }

    if let Some(wallet) = wallet {
        rgb_account
            .wallets
            .insert(RGB_DEFAULT_NAME.to_string(), wallet);
        store_wallets(sk, ASSETS_WALLETS, &rgb_account).await?;
    };

    Ok(ContractsResponse { contracts })
}

pub async fn list_interfaces(sk: &str) -> Result<InterfacesResponse> {
    let stock = retrieve_stock(sk, ASSETS_STOCK).await?;

    let mut interfaces = vec![];
    for schema_id in stock.schema_ids().expect("invalid schemas state") {
        let schema = stock.schema(schema_id).expect("invalid schemas state");
        for (iface_id, iimpl) in schema.clone().iimpls.into_iter() {
            let face = stock.iface_by_id(iface_id).expect("invalid iface state");

            let item = InterfaceDetail {
                name: face.name.to_string(),
                iface: iface_id.to_string(),
                iimpl: iimpl.impl_id().to_string(),
            };
            interfaces.push(item)
        }
    }

    Ok(InterfacesResponse { interfaces })
}

pub async fn list_schemas(sk: &str) -> Result<SchemasResponse> {
    let stock = retrieve_stock(sk, ASSETS_STOCK).await?;

    let mut schemas = vec![];
    for schema_id in stock.schema_ids().expect("invalid schemas state") {
        let schema = stock.schema(schema_id).expect("invalid schemas state");
        let mut ifaces = vec![];
        for (iface_id, _) in schema.clone().iimpls.into_iter() {
            let face = stock.iface_by_id(iface_id).expect("invalid iface state");
            ifaces.push(face.name.to_string());
        }
        schemas.push(SchemaDetail {
            schema: schema_id.to_string(),
            ifaces,
        })
    }

    Ok(SchemasResponse { schemas })
}

pub async fn import(sk: &str, request: ImportRequest) -> Result<ContractResponse> {
    let ImportRequest { data, import } = request;
    let mut stock = retrieve_stock(sk, ASSETS_STOCK).await?;
    let mut rgb_account = retrieve_wallets(sk, ASSETS_WALLETS).await?;

    // Prefetch
    let mut resolver = ExplorerResolver {
        explorer_url: BITCOIN_EXPLORER_API.read().await.to_string(),
        ..Default::default()
    };
    prefetch_resolver_rgb(&data, &mut resolver).await;

    let wallet = rgb_account.wallets.get("default");
    let mut wallet = match wallet {
        Some(wallet) => {
            let mut fetch_wallet = wallet.to_owned();
            prefetch_resolver_utxos(import as u32, &mut fetch_wallet, &mut resolver).await;
            Some(fetch_wallet)
        }
        _ => None,
    };

    let contract = import_contract(&data, &mut stock, &mut resolver)?;
    let resp = extract_contract_by_id(
        contract.contract_id(),
        &mut stock,
        &mut resolver,
        &mut wallet,
    )?;

    store_stock(sk, ASSETS_STOCK, &stock).await?;
    if let Some(wallet) = wallet {
        rgb_account
            .wallets
            .insert(RGB_DEFAULT_NAME.to_string(), wallet);
        store_wallets(sk, ASSETS_WALLETS, &rgb_account).await?;
    };

    Ok(resp)
}

pub async fn create_watcher(sk: &str, request: WatcherRequest) -> Result<WatcherResponse> {
    let WatcherRequest { name, xpub, force } = request;
    let mut rgb_account = retrieve_wallets(sk, ASSETS_WALLETS).await?;

    if rgb_account.wallets.contains_key(&name) && force {
        rgb_account.wallets.remove(&name);
    }

    if !rgb_account.wallets.contains_key(&name) {
        let xdesc = DescriptorPublicKey::from_str(&xpub)?;
        if let DescriptorPublicKey::XPub(xpub) = xdesc {
            let xpub = xpub.xkey;
            let xpub = ExtendedPubKey::from_str(&xpub.to_string())?;
            create_wallet(&name, xpub, &mut rgb_account.wallets)?;
        }
    }

    store_wallets(sk, ASSETS_WALLETS, &rgb_account).await?;
    Ok(WatcherResponse { name })
}

pub async fn clear_watcher(sk: &str, name: &str) -> Result<WatcherResponse> {
    let mut rgb_account = retrieve_wallets(sk, ASSETS_WALLETS).await?;

    if rgb_account.wallets.contains_key(name) {
        rgb_account.wallets.remove(name);
    }

    store_wallets(sk, ASSETS_WALLETS, &rgb_account).await?;
    Ok(WatcherResponse {
        name: name.to_string(),
    })
}

pub async fn watcher_details(sk: &str, name: &str) -> Result<WatcherDetailResponse> {
    let mut stock = retrieve_stock(sk, ASSETS_STOCK).await?;
    let mut rgb_account = retrieve_wallets(sk, ASSETS_WALLETS).await?;

    let wallet = match rgb_account.wallets.get(name) {
        Some(wallet) => Ok(wallet.to_owned()),
        _ => Err(anyhow!("Wallet watcher not found")),
    };
    let mut wallet = wallet?;

    // Prefetch
    let mut resolver = ExplorerResolver {
        explorer_url: BITCOIN_EXPLORER_API.read().await.to_string(),
        ..Default::default()
    };

    let mut allocations = vec![];
    for contract_type in [AssetType::RGB20, AssetType::RGB21] {
        let iface_index = contract_type as u32;
        prefetch_resolver_utxos(iface_index, &mut wallet, &mut resolver).await;
        prefetch_resolver_utxo_status(iface_index, &mut wallet, &mut resolver).await;
        let result = list_allocations(&mut wallet, &mut stock, iface_index, &mut resolver)?;
        allocations.extend(result);
    }

    let resp = WatcherDetailResponse {
        contracts: allocations,
    };
    store_stock(sk, ASSETS_STOCK, &stock).await?;

    rgb_account
        .wallets
        .insert(RGB_DEFAULT_NAME.to_string(), wallet);
    store_wallets(sk, ASSETS_WALLETS, &rgb_account).await?;
    Ok(resp)
}

pub async fn watcher_address(sk: &str, name: &str, address: &str) -> Result<WatcherUtxoResponse> {
    let rgb_account = retrieve_wallets(sk, ASSETS_WALLETS).await?;

    let mut resp = WatcherUtxoResponse::default();
    if let Some(wallet) = rgb_account.wallets.get(name) {
        // Prefetch
        let mut resolver = ExplorerResolver {
            explorer_url: BITCOIN_EXPLORER_API.read().await.to_string(),
            ..Default::default()
        };

        let asset_indexes: Vec<u32> = [0, 1, 9, 20, 21].to_vec();
        let mut wallet = wallet.to_owned();

        prefetch_resolver_waddress(address, &mut wallet, &mut resolver, Some(20)).await;
        resp.utxos =
            register_address(address, asset_indexes, &mut wallet, &mut resolver, Some(20))?
                .into_iter()
                .map(|utxo| utxo.outpoint.to_string())
                .collect();
    };

    Ok(resp)
}

pub async fn watcher_utxo(sk: &str, name: &str, utxo: &str) -> Result<WatcherUtxoResponse> {
    let rgb_account = retrieve_wallets(sk, ASSETS_WALLETS).await?;

    let mut resp = WatcherUtxoResponse::default();
    if let Some(wallet) = rgb_account.wallets.get(name) {
        // Prefetch
        let mut resolver = ExplorerResolver {
            explorer_url: BITCOIN_EXPLORER_API.read().await.to_string(),
            ..Default::default()
        };
        let network = NETWORK.read().await.to_string();
        let network = Network::from_str(&network)?;
        let network = AddressNetwork::from(network);

        let asset_indexes: Vec<u32> = [0, 1, 9, 20, 21].to_vec();
        let mut wallet = wallet.to_owned();

        prefetch_resolver_wutxo(utxo, network, &mut wallet, &mut resolver, Some(20)).await;
        resp.utxos = register_utxo(
            utxo,
            network,
            asset_indexes,
            &mut wallet,
            &mut resolver,
            Some(20),
        )?
        .into_iter()
        .map(|utxo| utxo.outpoint.to_string())
        .collect();
    };

    Ok(resp)
}

pub async fn watcher_next_address(
    sk: &str,
    name: &str,
    iface: &str,
) -> Result<NextAddressResponse> {
    let rgb_account = retrieve_wallets(sk, ASSETS_WALLETS).await?;

    let network = NETWORK.read().await.to_string();
    let network = Network::from_str(&network)?;
    let network = AddressNetwork::from(network);

    let wallet = match rgb_account.wallets.get(name) {
        Some(wallet) => Ok(wallet.to_owned()),
        _ => Err(anyhow!("Wallet watcher not found")),
    };

    let iface_index = match iface {
        "RGB20" => 20,
        "RGB21" => 21,
        _ => 9,
    };

    let wallet = wallet?;
    let next_address = next_address(iface_index, wallet, network)?;

    let resp = NextAddressResponse {
        address: next_address.address.to_string(),
        network: network.to_string(),
    };
    Ok(resp)
}

pub async fn watcher_next_utxo(sk: &str, name: &str, iface: &str) -> Result<NextUtxoResponse> {
    let mut rgb_account = retrieve_wallets(sk, ASSETS_WALLETS).await?;
    let wallet = match rgb_account.wallets.get(name) {
        Some(wallet) => Ok(wallet.to_owned()),
        _ => Err(anyhow!("Wallet watcher not found")),
    };

    let iface_index = match iface {
        "RGB20" => 20,
        "RGB21" => 21,
        _ => 9,
    };

    let mut wallet = wallet?;

    // Prefetch
    let mut resolver = ExplorerResolver {
        explorer_url: BITCOIN_EXPLORER_API.read().await.to_string(),
        ..Default::default()
    };

    prefetch_resolver_utxos(iface_index, &mut wallet, &mut resolver).await;
    prefetch_resolver_utxo_status(iface_index, &mut wallet, &mut resolver).await;

    sync_wallet(iface_index, &mut wallet, &mut resolver);
    let utxo = match next_utxo(iface_index, wallet.clone(), &mut resolver)? {
        Some(next_utxo) => next_utxo.outpoint.to_string(),
        _ => String::new(),
    };

    rgb_account
        .wallets
        .insert(RGB_DEFAULT_NAME.to_string(), wallet);
    store_wallets(sk, ASSETS_WALLETS, &rgb_account).await?;

    Ok(NextUtxoResponse { utxo })
}

pub async fn watcher_unspent_utxo(sk: &str, name: &str, iface: &str) -> Result<NextUtxosResponse> {
    let mut rgb_account = retrieve_wallets(sk, ASSETS_WALLETS).await?;
    let wallet = match rgb_account.wallets.get(name) {
        Some(wallet) => Ok(wallet.to_owned()),
        _ => Err(anyhow!("Wallet watcher not found")),
    };

    let iface_index = match iface {
        "RGB20" => 20,
        "RGB21" => 21,
        _ => 9,
    };

    let mut wallet = wallet?;

    // Prefetch
    let mut resolver = ExplorerResolver {
        explorer_url: BITCOIN_EXPLORER_API.read().await.to_string(),
        ..Default::default()
    };

    prefetch_resolver_utxos(iface_index, &mut wallet, &mut resolver).await;
    prefetch_resolver_utxo_status(iface_index, &mut wallet, &mut resolver).await;

    sync_wallet(iface_index, &mut wallet, &mut resolver);
    let utxos = next_utxos(iface_index, wallet.clone(), &mut resolver)?
        .into_iter()
        .map(|x| x.outpoint.to_string())
        .collect();

    rgb_account
        .wallets
        .insert(RGB_DEFAULT_NAME.to_string(), wallet);
    store_wallets(sk, ASSETS_WALLETS, &rgb_account).await?;

    Ok(NextUtxosResponse { utxos })
}

pub async fn clear_stock(sk: &str) {
    store_stock(sk, ASSETS_STOCK, &Stock::default())
        .await
        .expect("unable store stock");
}<|MERGE_RESOLUTION|>--- conflicted
+++ resolved
@@ -172,11 +172,7 @@
 
 async fn issue_rgb_contract(
     request: IssueRequest,
-<<<<<<< HEAD
-    stock: &mut Stock,
-=======
     mut stock: &mut Stock,
->>>>>>> 84982adc
     rgb_account: &mut RgbAccount,
 ) -> Result<IssueResponse> {
     let IssueRequest {
