use ::psbt::serialize::Serialize;
use amplify::{
    confinement::U32,
    hex::{FromHex, ToHex},
};
use anyhow::Result;
use autosurgeon::reconcile;
use bitcoin::{Network, Txid};
use bitcoin_30::bip32::ExtendedPubKey;
use bitcoin_scripts::address::AddressNetwork;
use garde::Validate;
use miniscript_crate::DescriptorPublicKey;
use rgb::RgbDescr;
use rgbstd::{
    containers::BindleContent,
    contract::ContractId,
    interface::TypedState,
    persistence::{Inventory, Stash, Stock},
    validation::Validity,
};
use rgbwallet::{psbt::DbcPsbtError, RgbInvoice};
use std::{
    collections::{BTreeMap, HashSet},
    str::FromStr,
};
use strict_encoding::{tn, StrictSerialize};
use thiserror::Error;

pub mod accept;
pub mod carbonado;
pub mod constants;
pub mod contract;
pub mod crdt;
pub mod fs;
pub mod import;
pub mod issue;
pub mod prebuild;
pub mod prefetch;
pub mod psbt;
pub mod resolvers;
pub mod structs;
pub mod transfer;
pub mod wallet;

use crate::{
    constants::{get_network, BITCOIN_EXPLORER_API, NETWORK},
    rgb::{
        issue::{issue_contract as create_contract, IssueContractError},
        psbt::{create_psbt as create_rgb_psbt, extract_commit},
        resolvers::ExplorerResolver,
        transfer::{
            accept_transfer as accept_rgb_transfer, create_invoice as create_rgb_invoice,
            pay_invoice,
        },
        wallet::list_allocations,
    },
    structs::{
        AcceptRequest, AcceptResponse, AssetType, BatchRgbTransferItem, BatchRgbTransferResponse,
        ContractMetadata, ContractResponse, ContractsResponse, FullRgbTransferRequest,
        ImportRequest, InterfaceDetail, InterfacesResponse, InvoiceRequest, InvoiceResponse,
        IssueMetaRequest, IssueMetadata, IssueRequest, IssueResponse, NewCollectible,
        NextAddressResponse, NextUtxoResponse, NextUtxosResponse, PsbtFeeRequest, PsbtRequest,
        PsbtResponse, ReIssueRequest, ReIssueResponse, RgbInvoiceResponse,
        RgbRemoveTransferRequest, RgbSaveTransferRequest, RgbTransferDetail, RgbTransferRequest,
        RgbTransferResponse, RgbTransferStatusResponse, RgbTransfersResponse, SchemaDetail,
        SchemasResponse, TransferType, TxStatus, UDADetail, UtxoResponse, WatcherDetailResponse,
        WatcherRequest, WatcherResponse, WatcherUtxoResponse,
    },
    validators::RGBContext,
};

use self::{
    constants::{RGB_DEFAULT_FETCH_LIMIT, RGB_DEFAULT_NAME},
    contract::{export_contract, ExportContractError},
    crdt::{LocalRgbAccount, RawRgbAccount, RgbMerge},
    fs::{
        retrieve_account, retrieve_local_account, retrieve_stock as retrieve_rgb_stock,
        retrieve_stock_account, retrieve_stock_account_transfers, retrieve_stock_transfers,
        retrieve_transfers, store_account, store_local_account, store_stock as store_rgb_stock,
        store_stock_account, store_stock_account_transfers, store_stock_transfers, store_transfers,
        RgbPersistenceError,
    },
    import::{import_contract, ImportContractError},
    prebuild::prebuild_transfer_asset,
    prefetch::{
        prefetch_resolver_allocations, prefetch_resolver_images, prefetch_resolver_import_rgb,
        prefetch_resolver_psbt, prefetch_resolver_rgb, prefetch_resolver_txs_status,
        prefetch_resolver_user_utxo_status, prefetch_resolver_utxos, prefetch_resolver_waddress,
        prefetch_resolver_wutxo,
    },
    psbt::{fee_estimate, save_commit, CreatePsbtError},
    structs::{RgbAccount, RgbTransfer, RgbTransfers},
    transfer::{extract_transfer, AcceptTransferError, NewInvoiceError, NewPaymentError},
    wallet::{
        create_wallet, next_address, next_utxo, next_utxos, register_address, register_utxo,
        sync_wallet,
    },
};

#[derive(Debug, Clone, Eq, PartialEq, Display, From, Error)]
#[display(doc_comments)]
pub enum IssueError {
    /// Some request data is missing. {0:?}
    Validation(BTreeMap<String, String>),
    /// I/O or connectivity error. {0}
    IO(RgbPersistenceError),
    /// Watcher is required for this operation.
    Watcher,
    /// Occurs an error in issue step. {0}
    Issue(IssueContractError),
    /// Occurs an error in export step. {0}
    Export(ExportContractError),
}

/// RGB Operations
pub async fn issue_contract(sk: &str, request: IssueRequest) -> Result<IssueResponse, IssueError> {
    if let Err(err) = request.validate(&RGBContext::default()) {
        let errors = err
            .flatten()
            .into_iter()
            .map(|(f, e)| (f, e.to_string()))
            .collect();
        return Err(IssueError::Validation(errors));
    }

    let IssueRequest {
        ticker,
        name,
        description,
        supply,
        precision,
        iface,
        seal,
        meta,
    } = request;

    let mut resolver = ExplorerResolver {
        explorer_url: BITCOIN_EXPLORER_API.read().await.to_string(),
        ..Default::default()
    };

    let (mut stock, mut rgb_account) = retrieve_stock_account(sk).await.map_err(IssueError::IO)?;
    let network = get_network().await;
    let wallet = rgb_account.wallets.get("default");
    let mut wallet = match wallet {
        Some(wallet) => {
            let mut fetch_wallet = wallet.to_owned();
            for contract_type in [AssetType::RGB20, AssetType::RGB21] {
                let contract_index = contract_type as u32;
                prefetch_resolver_utxos(
                    contract_index,
                    &mut fetch_wallet,
                    &mut resolver,
                    Some(RGB_DEFAULT_FETCH_LIMIT),
                )
                .await;
                prefetch_resolver_user_utxo_status(
                    contract_index,
                    &mut fetch_wallet,
                    &mut resolver,
                    true,
                )
                .await;
            }

            Some(fetch_wallet)
        }
        _ => None,
    };

    let udas_data = prefetch_resolver_images(meta.clone()).await;
    let contract = create_contract(
        &ticker,
        &name,
        &description,
        precision,
        supply,
        &iface,
        &seal,
        &network,
        meta,
        udas_data,
        &mut resolver,
        &mut stock,
    )
    .map_err(IssueError::Issue)?;

    let ContractResponse {
        contract_id,
        iimpl_id,
        iface,
        ticker,
        name,
        description,
        supply,
        precision: _,
        balance: _,
        allocations: _,
        contract,
        genesis,
        meta,
        created,
    } = export_contract(
        contract.contract_id(),
        &mut stock,
        &mut resolver,
        &mut wallet,
    )
    .map_err(IssueError::Export)?;

    if let Some(wallet) = wallet {
        rgb_account
            .wallets
            .insert(RGB_DEFAULT_NAME.to_string(), wallet);
    };

    store_stock_account(sk, stock, rgb_account)
        .await
        .map_err(IssueError::IO)?;

    Ok(IssueResponse {
        contract_id,
        iface,
        iimpl_id,
        ticker,
        name,
        description,
        supply,
        precision,
        contract,
        genesis,
        created,
        issue_method: "tapret1st".to_string(),
        issue_utxo: seal.replace("tapret1st:", ""),
        meta,
    })
}

pub async fn reissue_contract(
    sk: &str,
    request: ReIssueRequest,
) -> Result<ReIssueResponse, IssueError> {
    if let Err(err) = request.validate(&RGBContext::default()) {
        let errors = err
            .flatten()
            .into_iter()
            .map(|(f, e)| (f, e.to_string()))
            .collect();
        return Err(IssueError::Validation(errors));
    }

    let mut resolver = ExplorerResolver {
        explorer_url: BITCOIN_EXPLORER_API.read().await.to_string(),
        ..Default::default()
    };

    let (mut stock, mut rgb_account) = retrieve_stock_account(sk).await.map_err(IssueError::IO)?;

    let mut reissue_resp = vec![];
    for contract in request.contracts {
        let ContractResponse {
            ticker,
            name,
            description,
            supply,
            iface,
            precision,
            allocations,
            meta: contract_meta,
            ..
        } = contract;

        let seals: Vec<String> = allocations
            .into_iter()
            .map(|alloc| format!("tapret1st:{}", alloc.utxo))
            .collect();
        let seal = seals.first().unwrap().to_owned();

        // TODO: Move to rgb/issue sub-module
        let mut meta = None;
        if let Some(contract_meta) = contract_meta {
            meta = Some(match contract_meta.meta() {
                ContractMetadata::UDA(uda) => IssueMetaRequest(IssueMetadata::UDA(uda.media)),
                ContractMetadata::Collectible(colectibles) => {
                    let mut items = vec![];
                    for collectible_item in colectibles {
                        let UDADetail {
                            ticker,
                            name,
                            description,
                            media,
                            ..
                        } = collectible_item;

                        let new_item = NewCollectible {
                            ticker,
                            name,
                            description,
                            media,
                        };

                        items.push(new_item);
                    }

                    IssueMetaRequest(IssueMetadata::Collectible(items))
                }
            })
        }

        let network = get_network().await;
        let wallet = rgb_account.wallets.get("default");
        let mut wallet = match wallet {
            Some(wallet) => {
                let mut fetch_wallet = wallet.to_owned();
                for contract_type in [AssetType::RGB20, AssetType::RGB21] {
                    prefetch_resolver_utxos(
                        contract_type as u32,
                        &mut fetch_wallet,
                        &mut resolver,
                        Some(RGB_DEFAULT_FETCH_LIMIT),
                    )
                    .await;
                }

                Some(fetch_wallet)
            }
            _ => None,
        };

        let udas_data = prefetch_resolver_images(meta.clone()).await;
        let contract = create_contract(
            &ticker,
            &name,
            &description,
            precision,
            supply,
            &iface,
            &seal,
            &network,
            meta,
            udas_data,
            &mut resolver,
            &mut stock,
        )
        .map_err(IssueError::Issue)?;

        let ContractResponse {
            contract_id,
            iimpl_id,
            iface,
            ticker,
            name,
            description,
            supply,
            contract,
            genesis,
            meta,
            created,
            ..
        } = export_contract(
            contract.contract_id(),
            &mut stock,
            &mut resolver,
            &mut wallet,
        )
        .map_err(IssueError::Export)?;

        if let Some(wallet) = wallet {
            rgb_account
                .wallets
                .insert(RGB_DEFAULT_NAME.to_string(), wallet);
        };

        reissue_resp.push(IssueResponse {
            contract_id,
            iface,
            iimpl_id,
            ticker,
            name,
            description,
            supply,
            precision,
            contract,
            genesis,
            created,
            issue_method: "tapret1st".to_string(),
            issue_utxo: seal.replace("tapret1st:", ""),
            meta,
        });
    }

    store_stock_account(sk, stock, rgb_account)
        .await
        .map_err(IssueError::IO)?;

    Ok(ReIssueResponse {
        contracts: reissue_resp,
    })
}

#[derive(Debug, Clone, Eq, PartialEq, Display, From, Error)]
#[display(doc_comments)]
pub enum InvoiceError {
    /// Some request data is missing. {0:?}
    Validation(BTreeMap<String, String>),
    /// I/O or connectivity error. {0}
    IO(RgbPersistenceError),
    /// Occurs an error in invoice step. {0}
    Invoice(NewInvoiceError),
}

pub async fn create_invoice(
    sk: &str,
    request: InvoiceRequest,
) -> Result<InvoiceResponse, InvoiceError> {
    if let Err(err) = request.validate(&RGBContext::default()) {
        let errors = err
            .flatten()
            .into_iter()
            .map(|(f, e)| (f, e.to_string()))
            .collect();
        return Err(InvoiceError::Validation(errors));
    }

    let InvoiceRequest {
        contract_id,
        iface,
        seal,
        amount,
        params,
    } = request;

    let mut stock = retrieve_rgb_stock(sk).await.map_err(InvoiceError::IO)?;
    let invoice = create_rgb_invoice(&contract_id, &iface, amount, &seal, params, &mut stock)
        .map_err(InvoiceError::Invoice)?;

    store_rgb_stock(sk, stock).await.map_err(InvoiceError::IO)?;

    Ok(InvoiceResponse {
        invoice: invoice.to_string(),
    })
}

#[derive(Debug, Clone, Eq, PartialEq, Display, From, Error)]
#[display(doc_comments)]
pub enum TransferError {
    /// Some request data is missing. {0:?}
    Validation(BTreeMap<String, String>),
    /// Retrieve I/O or connectivity error. {0:?}
    IO(RgbPersistenceError),
    /// Watcher is required in this operation. Please, create watcher.
    NoWatcher,
    /// Contract is required in this operation. Please, import or issue a Contract.
    NoContract,
    /// Iface is required in this operation. Please, use the correct iface contract.
    NoIface,
    /// Auto merge fail in this opration
    WrongAutoMerge(String),
    /// Occurs an error in create step. {0}
    Create(CreatePsbtError),
    /// Occurs an error in commitment step. {0}
    Commitment(DbcPsbtError),
    /// Occurs an error in payment step. {0}
    Pay(NewPaymentError),
    /// Occurs an error in accept step. {0}
    Accept(AcceptTransferError),
    /// Consignment cannot be encoded.
    WrongConsig(String),
    /// Rgb Invoice cannot be decoded. {0}
    WrongInvoice(String),
    /// Bitcoin network be decoded. {0}
    WrongNetwork(String),
    /// Occurs an error in export step. {0}
    Export(ExportContractError),
}

pub async fn create_psbt(sk: &str, request: PsbtRequest) -> Result<PsbtResponse, TransferError> {
    let mut resolver = ExplorerResolver {
        explorer_url: BITCOIN_EXPLORER_API.read().await.to_string(),
        ..Default::default()
    };

    let mut rgb_account = retrieve_account(sk).await.map_err(TransferError::IO)?;
    let psbt = internal_create_psbt(request, &mut rgb_account, &mut resolver).await?;
    Ok(psbt)
}

async fn internal_create_psbt(
    request: PsbtRequest,
    rgb_account: &mut RgbAccount,
    resolver: &mut ExplorerResolver,
) -> Result<PsbtResponse, TransferError> {
    if let Err(err) = request.validate(&RGBContext::default()) {
        let errors = err
            .flatten()
            .into_iter()
            .map(|(f, e)| (f, e.to_string()))
            .collect();
        return Err(TransferError::Validation(errors));
    }

    if rgb_account.wallets.get("default").is_none() {
        return Err(TransferError::NoWatcher);
    }

    let PsbtRequest {
        asset_inputs,
        asset_descriptor_change,
        asset_terminal_change,
        bitcoin_inputs,
        bitcoin_changes,
        fee,
    } = request;

    let mut all_inputs = asset_inputs.clone();
    all_inputs.extend(bitcoin_inputs.clone());
    for input_utxo in all_inputs.clone() {
        prefetch_resolver_psbt(&input_utxo.utxo, resolver).await;
    }

    // Retrieve transaction fee
    let fee = match fee {
        PsbtFeeRequest::Value(fee) => fee,
        PsbtFeeRequest::FeeRate(fee_rate) => fee_estimate(
            asset_inputs,
            asset_descriptor_change,
            asset_terminal_change.clone(),
            bitcoin_inputs,
            bitcoin_changes.clone(),
            fee_rate,
            resolver,
        ),
    };

    let wallet = rgb_account.wallets.get("default");
    let (psbt_file, change_terminal) = create_rgb_psbt(
        all_inputs,
        bitcoin_changes,
        fee,
        asset_terminal_change,
        wallet.cloned(),
        resolver,
    )
    .map_err(TransferError::Create)?;

    let psbt = PsbtResponse {
        psbt: Serialize::serialize(&psbt_file).to_hex(),
        terminal: change_terminal,
    };

    Ok(psbt)
}

pub async fn full_transfer_asset(
    sk: &str,
    request: FullRgbTransferRequest,
) -> Result<RgbTransferResponse, TransferError> {
    if let Err(err) = request.validate(&RGBContext::default()) {
        let errors = err
            .flatten()
            .into_iter()
            .map(|(f, e)| (f, e.to_string()))
            .collect();
        return Err(TransferError::Validation(errors));
    }

    let (mut stock, mut rgb_transfers) = retrieve_stock_transfers(sk)
        .await
        .map_err(TransferError::IO)?;

    let local_rgb_account = retrieve_local_account(sk)
        .await
        .map_err(TransferError::IO)?;

    let LocalRgbAccount {
        doc,
        mut rgb_account,
    } = local_rgb_account;
    let mut fork_wallet = automerge::AutoCommit::load(&doc)
        .map_err(|op| TransferError::WrongAutoMerge(op.to_string()))?;
    let mut rgb_account_changes = RawRgbAccount::from(rgb_account.clone());

    let mut resolver = ExplorerResolver {
        explorer_url: BITCOIN_EXPLORER_API.read().await.to_string(),
        ..Default::default()
    };

    let mut rgb_wallet = match rgb_account.wallets.get(RGB_DEFAULT_NAME) {
        Some(rgb_wallet) => rgb_wallet.to_owned(),
        _ => return Err(TransferError::NoWatcher),
    };

    let (asset_inputs, bitcoin_inputs, bitcoin_changes) =
        prebuild_transfer_asset(request.clone(), &mut stock, &mut rgb_wallet, &mut resolver)
            .await?;

    let FullRgbTransferRequest {
        rgb_invoice,
        change_terminal,
        fee,
        ..
    } = request;

    let psbt_req = PsbtRequest {
        fee,
        asset_inputs,
        bitcoin_inputs,
        bitcoin_changes,
        asset_descriptor_change: None,
        asset_terminal_change: Some(change_terminal),
    };

    let psbt_response = internal_create_psbt(psbt_req, &mut rgb_account, &mut resolver).await?;
    let transfer_req = RgbTransferRequest {
        rgb_invoice,
        psbt: psbt_response.psbt,
        terminal: psbt_response.terminal,
    };

    let resp = internal_transfer_asset(
        transfer_req,
        &mut stock,
        &mut rgb_account,
        &mut rgb_transfers,
    )
    .await?;

    rgb_account.clone().update(&mut rgb_account_changes);
    reconcile(&mut fork_wallet, rgb_account_changes.clone())
        .map_err(|op| TransferError::WrongAutoMerge(op.to_string()))?;

    store_local_account(sk, fork_wallet.save())
        .await
        .map_err(TransferError::IO)?;

    store_stock_transfers(sk, stock, rgb_transfers)
        .await
        .map_err(TransferError::IO)?;

    Ok(resp)
}

pub async fn transfer_asset(
    sk: &str,
    request: RgbTransferRequest,
) -> Result<RgbTransferResponse, TransferError> {
    let (mut stock, mut rgb_account, mut rgb_transfers) = retrieve_stock_account_transfers(sk)
        .await
        .map_err(TransferError::IO)?;

    let resp =
        internal_transfer_asset(request, &mut stock, &mut rgb_account, &mut rgb_transfers).await?;

    store_stock_account_transfers(sk, stock, rgb_account, rgb_transfers)
        .await
        .map_err(TransferError::IO)?;

    Ok(resp)
}

async fn internal_transfer_asset(
    request: RgbTransferRequest,
    stock: &mut Stock,
    rgb_account: &mut RgbAccount,
    rgb_transfers: &mut RgbTransfers,
) -> Result<RgbTransferResponse, TransferError> {
    if let Err(err) = request.validate(&RGBContext::default()) {
        let errors = err
            .flatten()
            .into_iter()
            .map(|(f, e)| (f, e.to_string()))
            .collect();
        return Err(TransferError::Validation(errors));
    }

    if rgb_account.wallets.get(RGB_DEFAULT_NAME).is_none() {
        return Err(TransferError::NoWatcher);
    }

    let RgbTransferRequest {
        rgb_invoice,
        psbt,
        terminal,
    } = request;
    let (psbt, transfer) =
        pay_invoice(rgb_invoice.clone(), psbt, stock).map_err(TransferError::Pay)?;

    let (outpoint, commit) = extract_commit(psbt.clone()).map_err(TransferError::Commitment)?;
    if let Some(wallet) = rgb_account.wallets.get(RGB_DEFAULT_NAME) {
        let mut wallet = wallet.to_owned();
        save_commit(outpoint, commit.clone(), &terminal, &mut wallet);

        rgb_account
            .wallets
            .insert(RGB_DEFAULT_NAME.to_string(), wallet.clone());
    };

    let consig = transfer
        .to_strict_serialized::<{ U32 }>()
        .map_err(|err| TransferError::WrongConsig(err.to_string()))?;

    let rgb_invoice = RgbInvoice::from_str(&rgb_invoice)
        .map_err(|err| TransferError::WrongInvoice(err.to_string()))?;

    let bp_txid = bp::Txid::from_hex(&psbt.to_txid().to_hex())
        .map_err(|err| TransferError::WrongConsig(err.to_string()))?;

    let contract_id = rgb_invoice.contract.unwrap().to_string();
    let consig_id = transfer.bindle_id().to_string();

    let rgb_transfer = RgbTransfer {
        iface: rgb_invoice.iface.unwrap().to_string(),
        consig_id: consig_id.clone(),
        consig: consig.to_hex(),
        tx: bp_txid,
        is_send: true,
    };

    if let Some(transfers) = rgb_transfers.transfers.get(&contract_id) {
        let mut new_transfer = transfers.to_owned();
        new_transfer.push(rgb_transfer);
        rgb_transfers
            .transfers
            .insert(contract_id, new_transfer.to_vec());
    } else {
        rgb_transfers
            .transfers
            .insert(contract_id, vec![rgb_transfer]);
    }

    let consig_hex = consig.to_hex();
    let commit = commit.to_hex();
    let psbt = psbt.to_string();

    let resp = RgbTransferResponse {
        consig_id,
        consig: consig_hex,
        psbt,
        commit,
    };

    Ok(resp)
}

<<<<<<< HEAD
pub async fn full_transfer_asset(
    sk: &str,
    request: FullRgbTransferRequest,
) -> Result<RgbTransferResponse, TransferError> {
    if let Err(err) = request.validate(&RGBContext::default()) {
        let errors = err
            .flatten()
            .into_iter()
            .map(|(f, e)| (f, e.to_string()))
            .collect();
        return Err(TransferError::Validation(errors));
    }

    let mut stock = retrieve_stock(sk, ASSETS_STOCK).await.map_err(|_| {
        TransferError::Retrive(
            CARBONADO_UNAVAILABLE.to_string(),
            STOCK_UNAVAILABLE.to_string(),
        )
    })?;

    let rgb_account = retrieve_wallets(sk, ASSETS_WALLETS).await.map_err(|_| {
        TransferError::Retrive(
            CARBONADO_UNAVAILABLE.to_string(),
            WALLET_UNAVAILABLE.to_string(),
        )
    })?;

    if rgb_account.wallets.get("default").is_none() {
        return Err(TransferError::NoWatcher);
    }

    let wallet = Some(rgb_account.wallets.get("default").unwrap().to_owned());
    let contract_id = ContractId::from_str(&request.contract_id).map_err(|_| {
        let mut errors = BTreeMap::new();
        errors.insert("contract_id".to_string(), "invalid contract id".to_string());
        TransferError::Validation(errors)
    })?;

    let invoice = RgbInvoice::from_str(&request.rgb_invoice).map_err(|_| {
        let mut errors = BTreeMap::new();
        errors.insert(
            "rgb_invoice".to_string(),
            "invalid rgb invoice data".to_string(),
        );
        TransferError::Validation(errors)
    })?;

    let mut resolver = ExplorerResolver {
        explorer_url: BITCOIN_EXPLORER_API.read().await.to_string(),
        ..Default::default()
    };

    if let TypedState::Amount(target_amount) = invoice.owned_state {
        let FullRgbTransferRequest {
            contract_id: _,
            iface,
            rgb_invoice,
            descriptor,
            change_terminal,
            fee,
            mut bitcoin_changes,
        } = request;

        let wildcard_terminal = "/*/*";
        let mut universal_desc = descriptor.to_string();
        for contract_type in [
            AssetType::RGB20,
            AssetType::RGB21,
            AssetType::Contract,
            AssetType::Bitcoin,
        ] {
            let contract_index = contract_type as u32;
            let terminal_step = format!("/{contract_index}/*");
            if universal_desc.contains(&terminal_step) {
                universal_desc = universal_desc.replace(&terminal_step, wildcard_terminal);
                break;
            }
        }
        let mut wallet = wallet.unwrap();
        let mut all_unspents = vec![];

        // Get All Assets UTXOs
        let contract_index = if let "RGB20" = iface.as_str() {
            AssetType::RGB20
        } else {
            AssetType::RGB21
        };

        let contract_index = contract_index as u32;
        sync_wallet(contract_index, &mut wallet, &mut resolver);
        prefetch_resolver_utxos(
            contract_index,
            &mut wallet,
            &mut resolver,
            Some(RGB_DEFAULT_FETCH_LIMIT),
        )
        .await;
        prefetch_resolver_utxo_status(contract_index, &mut wallet, &mut resolver).await;

        let contract = export_contract(
            contract_id,
            &mut stock,
            &mut resolver,
            &mut Some(wallet.clone()),
        )
        .map_err(TransferError::Export)?;

        let allocations: Vec<AllocationDetail> = contract
            .allocations
            .into_iter()
            .filter(|x| x.is_mine && !x.is_spent)
            .collect();

        let asset_total: u64 = allocations
            .clone()
            .into_iter()
            .filter(|a| a.is_mine && !a.is_spent)
            .map(|a| match a.value {
                AllocationValue::Value(value) => value.to_owned(),
                AllocationValue::UDA(_) => 1,
            })
            .sum();

        if asset_total < target_amount {
            let mut errors = BTreeMap::new();
            errors.insert("rgb_invoice".to_string(), "insufficient state".to_string());
            return Err(TransferError::Validation(errors));
        }

        let asset_unspent_utxos = &mut next_utxos(contract_index, wallet.clone(), &mut resolver)
            .map_err(|_| {
                TransferError::Retrive(
                    "Esplora".to_string(),
                    "Retrieve Unspent UTXO unavaliable".to_string(),
                )
            })?;

        let mut asset_total = 0;
        let mut asset_inputs = vec![];
        let mut rng = StdRng::from_entropy();
        let rnd_amount = rng.gen_range(600..1500);

        let mut total_asset_bitcoin_unspend: u64 = 0;
        let RgbDescr::Tapret(tapret_desc) = wallet.descr.clone();
        for alloc in allocations.into_iter() {
            let mut tapret = none!();
            let mut terminal_indexes = alloc.derivation.split('/');
            if let (_, Some(app), Some(index), _) = (
                terminal_indexes.next(),
                terminal_indexes.next(),
                terminal_indexes.next(),
                terminal_indexes.next(),
            ) {
                let app = u32::from_str(app).expect("invalid terminal app");
                let index = u32::from_str(index).expect("invalid terminal index");
                let derive_infos = tapret_desc.derive(app, 0..index);
                if let Some((d, _)) = derive_infos
                    .into_iter()
                    .find(|(d, _)| d.terminal == TerminalPath { app, index } && d.tweak.is_some())
                {
                    if let Some(tweak) = d.tweak {
                        tapret = Some(tweak.to_string());
                    }
                }
            }

            match alloc.value {
                AllocationValue::Value(alloc_value) => {
                    if asset_total >= target_amount {
                        break;
                    }

                    let input = PsbtInputRequest {
                        descriptor: SecretString(universal_desc.clone()),
                        utxo: alloc.utxo.clone(),
                        utxo_terminal: alloc.derivation,
                        tapret,
                    };
                    if !asset_inputs
                        .clone()
                        .into_iter()
                        .any(|x: PsbtInputRequest| x.utxo == alloc.utxo)
                    {
                        asset_inputs.push(input);
                        total_asset_bitcoin_unspend += asset_unspent_utxos
                            .clone()
                            .into_iter()
                            .filter(|x| {
                                x.outpoint.to_string() == alloc.utxo.clone()
                                    && alloc.is_mine
                                    && !alloc.is_spent
                            })
                            .map(|x| x.amount)
                            .sum::<u64>();
                        asset_total += alloc_value;
                    }
                }
                AllocationValue::UDA(_) => {
                    let input = PsbtInputRequest {
                        descriptor: SecretString(universal_desc.clone()),
                        utxo: alloc.utxo.clone(),
                        utxo_terminal: alloc.derivation,
                        tapret,
                    };
                    if !asset_inputs
                        .clone()
                        .into_iter()
                        .any(|x| x.utxo == alloc.utxo)
                    {
                        asset_inputs.push(input);
                        total_asset_bitcoin_unspend += asset_unspent_utxos
                            .clone()
                            .into_iter()
                            .filter(|x| {
                                x.outpoint.to_string() == alloc.utxo.clone()
                                    && alloc.is_mine
                                    && !alloc.is_spent
                            })
                            .map(|x| x.amount)
                            .sum::<u64>();
                    }
                    break;
                }
            }
        }

        // Get All Bitcoin UTXOs
        let total_bitcoin_spend: u64 = bitcoin_changes
            .clone()
            .into_iter()
            .map(|x| {
                let recipient = AddressAmount::from_str(&x).expect("invalid address amount format");
                recipient.amount
            })
            .sum();
        let mut bitcoin_inputs = vec![];
        if let PsbtFeeRequest::Value(fee_amount) = fee {
            let bitcoin_indexes = [0, 1];
            for bitcoin_index in bitcoin_indexes {
                sync_wallet(bitcoin_index, &mut wallet, &mut resolver);
                prefetch_resolver_utxos(
                    bitcoin_index,
                    &mut wallet,
                    &mut resolver,
                    Some(BITCOIN_DEFAULT_FETCH_LIMIT),
                )
                .await;
                prefetch_resolver_utxo_status(bitcoin_index, &mut wallet, &mut resolver).await;

                let mut unspent_utxos = next_utxos(bitcoin_index, wallet.clone(), &mut resolver)
                    .map_err(|_| {
                        TransferError::Retrive(
                            "Esplora".to_string(),
                            "Retrieve Unspent UTXO unavaliable".to_string(),
                        )
                    })?;

                all_unspents.append(&mut unspent_utxos);
            }

            let mut bitcoin_total = total_asset_bitcoin_unspend;
            for utxo in all_unspents {
                if bitcoin_total > (fee_amount + rnd_amount) {
                    break;
                } else {
                    bitcoin_total += utxo.amount;

                    let TerminalPath { app, index } = utxo.derivation.terminal;
                    let btc_input = PsbtInputRequest {
                        descriptor: SecretString(universal_desc.clone()),
                        utxo: utxo.outpoint.to_string(),
                        utxo_terminal: format!("/{app}/{index}"),
                        tapret: None,
                    };
                    if !bitcoin_inputs
                        .clone()
                        .into_iter()
                        .any(|x: PsbtInputRequest| x.utxo == utxo.outpoint.to_string())
                    {
                        bitcoin_inputs.push(btc_input);
                    }
                }
            }
            if bitcoin_total < (fee_amount + rnd_amount + total_bitcoin_spend) {
                let mut errors = BTreeMap::new();
                errors.insert("bitcoin".to_string(), "insufficient satoshis".to_string());
                return Err(TransferError::Validation(errors));
            } else {
                let network = NETWORK.read().await.to_string();
                let network = Network::from_str(&network)
                    .map_err(|err| TransferError::WrongNetwork(err.to_string()))?;

                let network = AddressNetwork::from(network);

                let change_address = get_address(1, 1, wallet, network)
                    .map_err(|err| TransferError::WrongNetwork(err.to_string()))?
                    .address;

                let change_amount = bitcoin_total - (rnd_amount + fee_amount + total_bitcoin_spend);
                let change_bitcoin = format!("{change_address}:{change_amount}");
                bitcoin_changes.push(change_bitcoin);
            }
        }

        let psbt_req = PsbtRequest {
            asset_inputs,
            bitcoin_inputs,
            bitcoin_changes,
            fee,
            asset_descriptor_change: None,
            asset_terminal_change: Some(change_terminal),
        };

        let psbt_response = create_psbt(sk, psbt_req).await?;
        transfer_asset(
            sk,
            RgbTransferRequest {
                rgb_invoice,
                psbt: psbt_response.psbt,
                terminal: psbt_response.terminal,
            },
        )
        .await
    } else {
        let mut errors = BTreeMap::new();
        errors.insert(
            "rgb_invoice".to_string(),
            "invalid rgb invoice data".to_string(),
        );
        Err(TransferError::Validation(errors))
    }
}

=======
>>>>>>> 42107c3b
pub async fn accept_transfer(
    sk: &str,
    request: AcceptRequest,
) -> Result<AcceptResponse, TransferError> {
    if let Err(err) = request.validate(&RGBContext::default()) {
        let errors = err
            .flatten()
            .into_iter()
            .map(|(f, e)| (f, e.to_string()))
            .collect();
        return Err(TransferError::Validation(errors));
    }
    let mut stock = retrieve_rgb_stock(sk).await.map_err(TransferError::IO)?;
    let mut resolver = ExplorerResolver {
        explorer_url: BITCOIN_EXPLORER_API.read().await.to_string(),
        ..Default::default()
    };

    let AcceptRequest { consignment, force } = request;
    prefetch_resolver_rgb(&consignment, &mut resolver, None).await;

    let transfer = accept_rgb_transfer(consignment, force, &mut resolver, &mut stock)
        .map_err(TransferError::Accept)?;

    let resp = AcceptResponse {
        contract_id: transfer.contract_id().to_string(),
        transfer_id: transfer.transfer_id().to_string(),
        valid: true,
    };

    store_rgb_stock(sk, stock)
        .await
        .map_err(TransferError::IO)?;

    Ok(resp)
}

#[derive(Debug, Clone, Eq, PartialEq, Display, From, Error)]
#[display(doc_comments)]
pub enum SaveTransferError {
    /// Some request data is missing. {0:?}
    Validation(BTreeMap<String, String>),
    /// I/O or connectivity error. {0}
    IO(RgbPersistenceError),
    /// Occurs an error in parse consig step. {0}
    WrongConsig(AcceptTransferError),
    /// Write I/O or connectivity error. {1} in {0}
    Write(String, String),
}

pub async fn save_transfer(
    sk: &str,
    request: RgbSaveTransferRequest,
) -> Result<RgbTransferStatusResponse, SaveTransferError> {
    if let Err(err) = request.validate(&RGBContext::default()) {
        let errors = err
            .flatten()
            .into_iter()
            .map(|(f, e)| (f, e.to_string()))
            .collect();
        return Err(SaveTransferError::Validation(errors));
    }

    let RgbSaveTransferRequest {
        contract_id,
        iface,
        consignment,
    } = request;

    let mut rgb_transfers = retrieve_transfers(sk)
        .await
        .map_err(SaveTransferError::IO)?;

    let (txid, transfer) = extract_transfer(contract_id.clone(), consignment)
        .map_err(SaveTransferError::WrongConsig)?;

    let consig = transfer
        .to_strict_serialized::<{ U32 }>()
        .map_err(|err| TransferError::WrongConsig(err.to_string()))
        .map_err(|_| SaveTransferError::WrongConsig(AcceptTransferError::WrongHex))?;

    let consig_id = transfer.bindle_id().to_string();
    let rgb_transfer = RgbTransfer {
        consig_id: consig_id.clone(),
        consig: consig.to_hex(),
        iface,
        tx: txid,
        is_send: false,
    };

    if let Some(transfers) = rgb_transfers.transfers.get(&contract_id.clone()) {
        let mut new_transfer = transfers.to_owned();
        new_transfer.push(rgb_transfer);
        rgb_transfers
            .transfers
            .insert(contract_id.clone(), new_transfer.to_vec());
    } else {
        rgb_transfers
            .transfers
            .insert(contract_id.clone(), vec![rgb_transfer]);
    }

    store_transfers(sk, rgb_transfers)
        .await
        .map_err(SaveTransferError::IO)?;

    let mut status = BTreeMap::new();
    status.insert(consig_id, false);

    Ok(RgbTransferStatusResponse {
        contract_id,
        consig_status: status,
    })
}

pub async fn remove_transfer(
    sk: &str,
    request: RgbRemoveTransferRequest,
) -> Result<RgbTransferStatusResponse, SaveTransferError> {
    if let Err(err) = request.validate(&RGBContext::default()) {
        let errors = err
            .flatten()
            .into_iter()
            .map(|(f, e)| (f, e.to_string()))
            .collect();
        return Err(SaveTransferError::Validation(errors));
    }

    let RgbRemoveTransferRequest {
        contract_id,
        consig_ids,
    } = request;

    let mut rgb_transfers = retrieve_transfers(sk)
        .await
        .map_err(SaveTransferError::IO)?;

    if let Some(transfers) = rgb_transfers.transfers.get(&contract_id.clone()) {
        let current_transfers = transfers
            .clone()
            .into_iter()
            .filter(|x| !consig_ids.contains(&x.consig_id))
            .collect();

        rgb_transfers
            .transfers
            .insert(contract_id.clone(), current_transfers);
    }

    store_transfers(sk, rgb_transfers)
        .await
        .map_err(SaveTransferError::IO)?;

    let status = consig_ids.into_iter().map(|x| (x, true)).collect();
    Ok(RgbTransferStatusResponse {
        contract_id,
        consig_status: status,
    })
}

pub async fn verify_transfers(sk: &str) -> Result<BatchRgbTransferResponse, TransferError> {
    let (mut stock, rgb_transfers) = retrieve_stock_transfers(sk)
        .await
        .map_err(TransferError::IO)?;

    let mut resolver = ExplorerResolver {
        explorer_url: BITCOIN_EXPLORER_API.read().await.to_string(),
        ..Default::default()
    };

    let mut transfers = vec![];
    let mut rgb_pending = RgbTransfers::default();
    for (contract_id, transfer_activities) in rgb_transfers.transfers {
        let mut pending_transfers = vec![];
        let txids: Vec<bitcoin::Txid> = transfer_activities
            .clone()
            .into_iter()
            .map(|x| Txid::from_str(&x.tx.to_hex()).expect("invalid tx id"))
            .collect();
        prefetch_resolver_txs_status(txids, &mut resolver).await;

        for activity in transfer_activities {
            let iface = activity.iface.clone();
            let txid = Txid::from_str(&activity.tx.to_hex()).expect("invalid tx id");
            let status = resolver
                .txs_status
                .get(&txid)
                .unwrap_or(&TxStatus::NotFound)
                .to_owned();

            let accept_status = match status.clone() {
                TxStatus::Block(_) => {
                    prefetch_resolver_rgb(&activity.consig, &mut resolver, None).await;
                    accept_rgb_transfer(activity.consig.clone(), false, &mut resolver, &mut stock)
                        .map_err(TransferError::Accept)?
                }
                _ => {
                    pending_transfers.push(activity.to_owned());
                    transfers.push(BatchRgbTransferItem {
                        iface,
                        status,
                        is_accept: false,
                        contract_id: contract_id.clone(),
                        consig_id: activity.consig_id.to_string(),
                    });
                    continue;
                }
            };
            let transfer_id = accept_status.transfer_id();
            let accept_status = accept_status.unbindle();
            if let Some(rgb_status) = accept_status.into_validation_status() {
                if rgb_status.validity() == Validity::Valid {
                    transfers.push(BatchRgbTransferItem {
                        iface,
                        status,
                        is_accept: true,
                        contract_id: contract_id.clone(),
                        consig_id: transfer_id.to_string(),
                    });
                } else {
                    transfers.push(BatchRgbTransferItem {
                        iface,
                        status,
                        is_accept: false,
                        contract_id: contract_id.clone(),
                        consig_id: transfer_id.to_string(),
                    });
                    pending_transfers.push(activity.to_owned());
                }
            }
        }

        rgb_pending
            .transfers
            .insert(contract_id.to_string(), pending_transfers);
    }

    store_stock_transfers(sk, stock, rgb_pending)
        .await
        .map_err(TransferError::IO)?;

    Ok(BatchRgbTransferResponse { transfers })
}

pub async fn get_contract(sk: &str, contract_id: &str) -> Result<ContractResponse> {
    let mut resolver = ExplorerResolver {
        explorer_url: BITCOIN_EXPLORER_API.read().await.to_string(),
        ..Default::default()
    };

    let (mut stock, mut rgb_account) = retrieve_stock_account(sk).await?;

    let contract_id = ContractId::from_str(contract_id)?;
    let wallet = rgb_account.wallets.get("default");
    let mut wallet = match wallet {
        Some(wallet) => {
            let mut fetch_wallet = wallet.to_owned();
            for contract_type in [AssetType::RGB20, AssetType::RGB21] {
                let contract_index = contract_type.clone() as u32;
                let iface_name = contract_type.to_string().to_uppercase().clone();

                let iface = stock
                    .iface_by_name(&tn!(iface_name.clone()))
                    .map_err(|_| TransferError::NoIface)?;

                if let Ok(contract_iface) = stock.contract_iface(contract_id, iface.iface_id()) {
                    sync_wallet(contract_index, &mut fetch_wallet, &mut resolver);
                    prefetch_resolver_allocations(contract_iface, &mut resolver).await;
                    prefetch_resolver_utxos(
                        contract_index,
                        &mut fetch_wallet,
                        &mut resolver,
                        Some(RGB_DEFAULT_FETCH_LIMIT),
                    )
                    .await;
                }
            }

            Some(fetch_wallet)
        }
        _ => None,
    };

    let contract = export_contract(contract_id, &mut stock, &mut resolver, &mut wallet)?;
    if let Some(wallet) = wallet {
        rgb_account
            .wallets
            .insert(RGB_DEFAULT_NAME.to_string(), wallet);
        store_account(sk, rgb_account).await?;
    };

    Ok(contract)
}

pub async fn list_contracts(sk: &str) -> Result<ContractsResponse> {
    let mut resolver = ExplorerResolver {
        explorer_url: BITCOIN_EXPLORER_API.read().await.to_string(),
        ..Default::default()
    };

    let (mut stock, mut rgb_account) = retrieve_stock_account(sk).await?;

    let wallet = rgb_account.wallets.get("default");
    let mut wallet = match wallet {
        Some(wallet) => {
            let mut fetch_wallet = wallet.to_owned();
            for contract_type in [AssetType::RGB20, AssetType::RGB21] {
                let contract_index = contract_type as u32;
                sync_wallet(contract_index, &mut fetch_wallet, &mut resolver);
                prefetch_resolver_utxos(
                    contract_index,
                    &mut fetch_wallet,
                    &mut resolver,
                    Some(RGB_DEFAULT_FETCH_LIMIT),
                )
                .await;
            }
            Some(fetch_wallet)
        }
        _ => None,
    };

    let mut contracts = vec![];
    for contract_type in [AssetType::RGB20, AssetType::RGB21] {
        let iface_name = contract_type.to_string().to_uppercase().clone();
        let iface_name = tn!(iface_name);
        let iface = stock
            .iface_by_name(&iface_name)
            .expect("Iface name not found")
            .clone();

        let contract_ids = stock
            .contract_ids_by_iface(&iface_name)
            .expect("contract not found");

        for contract_id in contract_ids {
            let contract_iface = stock
                .clone()
                .contract_iface(contract_id, iface.iface_id())
                .expect("Iface not found");

            prefetch_resolver_allocations(contract_iface, &mut resolver).await;
            let resp = export_contract(contract_id, &mut stock, &mut resolver, &mut wallet)?;
            contracts.push(resp);
        }
    }

    if let Some(wallet) = wallet {
        rgb_account
            .wallets
            .insert(RGB_DEFAULT_NAME.to_string(), wallet);
        store_account(sk, rgb_account).await?;
    };

    Ok(ContractsResponse { contracts })
}

pub async fn list_interfaces(sk: &str) -> Result<InterfacesResponse> {
    let stock = retrieve_rgb_stock(sk).await?;

    let mut interfaces = vec![];
    for schema_id in stock.schema_ids()? {
        let schema = stock.schema(schema_id)?;
        for (iface_id, iimpl) in schema.clone().iimpls.into_iter() {
            let face = stock.iface_by_id(iface_id)?;

            let item = InterfaceDetail {
                name: face.name.to_string(),
                iface: iface_id.to_string(),
                iimpl: iimpl.impl_id().to_string(),
            };
            interfaces.push(item)
        }
    }

    Ok(InterfacesResponse { interfaces })
}

pub async fn list_schemas(sk: &str) -> Result<SchemasResponse> {
    let stock = retrieve_rgb_stock(sk).await?;

    let mut schemas = vec![];
    for schema_id in stock.schema_ids()? {
        let schema = stock.schema(schema_id)?;
        let mut ifaces = vec![];
        for (iface_id, _) in schema.clone().iimpls.into_iter() {
            let face = stock.iface_by_id(iface_id)?;
            ifaces.push(face.name.to_string());
        }
        schemas.push(SchemaDetail {
            schema: schema_id.to_string(),
            ifaces,
        })
    }

    Ok(SchemasResponse { schemas })
}

pub async fn list_transfers(sk: &str, contract_id: String) -> Result<RgbTransfersResponse> {
    let rgb_transfers = retrieve_transfers(sk).await?;

    let mut resolver = ExplorerResolver {
        explorer_url: BITCOIN_EXPLORER_API.read().await.to_string(),
        ..Default::default()
    };

    let mut transfers = vec![];
    if let Some(transfer_activities) = rgb_transfers.transfers.get(&contract_id) {
        let transfer_activities = transfer_activities.to_owned();
        let txids: Vec<bitcoin::Txid> = transfer_activities
            .clone()
            .into_iter()
            .map(|x| Txid::from_str(&x.tx.to_hex()).expect("invalid tx id"))
            .collect();
        prefetch_resolver_txs_status(txids, &mut resolver).await;

        for activity in transfer_activities {
            let ty = if activity.is_send {
                TransferType::Sended
            } else {
                TransferType::Received
            };

            let txid = Txid::from_str(&activity.tx.to_hex()).expect("invalid tx id");
            let status = resolver
                .txs_status
                .get(&txid)
                .unwrap_or(&TxStatus::NotFound)
                .to_owned();

            let detail = RgbTransferDetail {
                consig_id: activity.consig_id,
                status,
                ty,
            };
            transfers.push(detail);
        }
    }

    Ok(RgbTransfersResponse { transfers })
}

#[derive(Debug, Clone, Eq, PartialEq, Display, From, Error)]
#[display(doc_comments)]
pub enum ImportError {
    /// Some request data is missing. {0}
    Validation(String),
    /// I/O or connectivity error. {0}
    IO(RgbPersistenceError),
    /// Watcher is required for this operation.
    Watcher,
    /// Occurs an error in import step. {0}
    Import(ImportContractError),
    /// Occurs an error in export step. {0}
    Export(ExportContractError),
}

pub async fn import(sk: &str, request: ImportRequest) -> Result<ContractResponse, ImportError> {
    let mut resolver = ExplorerResolver {
        explorer_url: BITCOIN_EXPLORER_API.read().await.to_string(),
        ..Default::default()
    };

    let (mut stock, mut rgb_account) = retrieve_stock_account(sk).await.map_err(ImportError::IO)?;

    let ImportRequest { data, import } = request;
    prefetch_resolver_import_rgb(&data, import.clone(), &mut resolver).await;

    let wallet = rgb_account.wallets.get("default");
    let mut wallet = match wallet {
        Some(wallet) => {
            let mut fetch_wallet = wallet.to_owned();
            prefetch_resolver_utxos(
                import.clone() as u32,
                &mut fetch_wallet,
                &mut resolver,
                Some(RGB_DEFAULT_FETCH_LIMIT),
            )
            .await;
            Some(fetch_wallet)
        }
        _ => None,
    };

    let contract =
        import_contract(&data, import, &mut stock, &mut resolver).map_err(ImportError::Import)?;
    let resp = export_contract(
        contract.contract_id(),
        &mut stock,
        &mut resolver,
        &mut wallet,
    )
    .map_err(ImportError::Export)?;

    if let Some(wallet) = wallet {
        rgb_account
            .wallets
            .insert(RGB_DEFAULT_NAME.to_string(), wallet);
    };

    store_stock_account(sk, stock, rgb_account)
        .await
        .map_err(ImportError::IO)?;

    Ok(resp)
}

// TODO: Extracte all watcher operations to watcher module
#[derive(Debug, Clone, Eq, PartialEq, Display, From, Error)]
#[display(doc_comments)]
pub enum WatcherError {
    /// Some request data is missing. {0}
    Validation(String),
    /// I/O or connectivity error. {0}
    IO(RgbPersistenceError),
    /// Watcher is required for this operation.
    NoWatcher,
    /// Occurs an error in parse descriptor step. {0}
    WrongDesc(String),
    /// Occurs an error in parse xpub step. {0}
    WrongXPub(String),
    /// Occurs an error in create watcher step. {0}
    Create(String),
    /// Occurs an error in migrate watcher step. {0}
    Legacy(String),
}

pub async fn create_watcher(
    sk: &str,
    request: WatcherRequest,
) -> Result<WatcherResponse, WatcherError> {
    let WatcherRequest { name, xpub, force } = request;
    let mut rgb_account = retrieve_account(sk).await.map_err(WatcherError::IO)?;

    if rgb_account.wallets.contains_key(&name) && force {
        rgb_account.wallets.remove(&name);
    }

    let mut migrate = false;
    if let Some(current_wallet) = rgb_account.wallets.get(&name) {
        let current_wallet = current_wallet.clone();
        let RgbDescr::Tapret(tapret_desc) = current_wallet.clone().descr;

        if xpub != tapret_desc.xpub.to_string() {
            rgb_account
                .wallets
                .insert("legacy".to_string(), current_wallet);
            rgb_account.wallets.remove(&name);
            migrate = true;
        }
    }

    if !rgb_account.wallets.contains_key(&name) {
        let xdesc = DescriptorPublicKey::from_str(&xpub)
            .map_err(|err| WatcherError::WrongDesc(err.to_string()))?;
        if let DescriptorPublicKey::XPub(xpub) = xdesc {
            let xpub = xpub.xkey;
            let xpub = ExtendedPubKey::from_str(&xpub.to_string())
                .map_err(|err| WatcherError::WrongXPub(err.to_string()))?;
            create_wallet(&name, xpub, &mut rgb_account.wallets)
                .map_err(|err| WatcherError::Create(err.to_string()))?;
        } else {
            return Err(WatcherError::WrongXPub("invalid xpub type".to_string()));
        }
    }

    store_account(sk, rgb_account)
        .await
        .map_err(WatcherError::IO)?;

    Ok(WatcherResponse { name, migrate })
}

pub async fn clear_watcher(sk: &str, name: &str) -> Result<WatcherResponse, WatcherError> {
    let mut rgb_account = retrieve_account(sk).await.map_err(WatcherError::IO)?;

    if rgb_account.wallets.contains_key(name) {
        rgb_account.wallets.remove(name);
    }

    store_account(sk, rgb_account)
        .await
        .map_err(WatcherError::IO)?;
    Ok(WatcherResponse {
        name: name.to_string(),
        migrate: false,
    })
}

pub async fn watcher_details(sk: &str, name: &str) -> Result<WatcherDetailResponse, WatcherError> {
    let (mut stock, mut rgb_account) =
        retrieve_stock_account(sk).await.map_err(WatcherError::IO)?;

    let mut wallet = match rgb_account.wallets.get(name) {
        Some(wallet) => wallet.to_owned(),
        _ => return Err(WatcherError::NoWatcher),
    };

    let mut resolver = ExplorerResolver {
        explorer_url: BITCOIN_EXPLORER_API.read().await.to_string(),
        ..Default::default()
    };

    let mut allocations = vec![];
    for contract_type in [AssetType::RGB20, AssetType::RGB21] {
        let iface_index = contract_type as u32;
        prefetch_resolver_utxos(
            iface_index,
            &mut wallet,
            &mut resolver,
            Some(RGB_DEFAULT_FETCH_LIMIT),
        )
        .await;
        prefetch_resolver_user_utxo_status(iface_index, &mut wallet, &mut resolver, false).await;
        let mut result = list_allocations(&mut wallet, &mut stock, iface_index, &mut resolver)
            .map_err(|op| WatcherError::Validation(op.to_string()))?;
        allocations.append(&mut result);
    }

    let resp = WatcherDetailResponse {
        contracts: allocations,
    };
    rgb_account
        .wallets
        .insert(RGB_DEFAULT_NAME.to_string(), wallet);

    store_stock_account(sk, stock, rgb_account)
        .await
        .map_err(WatcherError::IO)?;
    Ok(resp)
}

pub async fn watcher_address(
    sk: &str,
    name: &str,
    address: &str,
) -> Result<WatcherUtxoResponse, WatcherError> {
    let rgb_account = retrieve_account(sk).await.map_err(WatcherError::IO)?;

    let mut resp = WatcherUtxoResponse::default();
    if let Some(wallet) = rgb_account.wallets.get(name) {
        // Prefetch
        let mut resolver = ExplorerResolver {
            explorer_url: BITCOIN_EXPLORER_API.read().await.to_string(),
            ..Default::default()
        };

        let asset_indexes: Vec<u32> = [0, 1, 9, 10, 20, 21].to_vec();
        let mut wallet = wallet.to_owned();

        prefetch_resolver_waddress(address, &mut wallet, &mut resolver, Some(20)).await;
        resp.utxos = register_address(address, asset_indexes, &mut wallet, &mut resolver, Some(20))
            .map_err(|op| WatcherError::Validation(op.to_string()))?
            .into_iter()
            .map(|utxo| utxo.outpoint.to_string())
            .collect();
    };

    Ok(resp)
}

pub async fn watcher_utxo(
    sk: &str,
    name: &str,
    utxo: &str,
) -> Result<WatcherUtxoResponse, WatcherError> {
    let rgb_account = retrieve_account(sk).await.map_err(WatcherError::IO)?;

    let mut resp = WatcherUtxoResponse::default();
    if let Some(wallet) = rgb_account.wallets.get(name) {
        let network = NETWORK.read().await.to_string();
        let network =
            Network::from_str(&network).map_err(|op| WatcherError::Validation(op.to_string()))?;

        let mut resolver = ExplorerResolver {
            explorer_url: BITCOIN_EXPLORER_API.read().await.to_string(),
            ..Default::default()
        };

        let network = AddressNetwork::from(network);
        let asset_indexes: Vec<u32> = [0, 1, 9, 10, 20, 21].to_vec();
        let mut wallet = wallet.to_owned();

        prefetch_resolver_wutxo(utxo, network, &mut wallet, &mut resolver, Some(20)).await;
        resp.utxos = register_utxo(
            utxo,
            network,
            asset_indexes,
            &mut wallet,
            &mut resolver,
            Some(RGB_DEFAULT_FETCH_LIMIT),
        )
        .map_err(|op| WatcherError::Validation(op.to_string()))?
        .into_iter()
        .map(|utxo| utxo.outpoint.to_string())
        .collect();
    };

    Ok(resp)
}

pub async fn watcher_next_address(
    sk: &str,
    name: &str,
    iface: &str,
) -> Result<NextAddressResponse, WatcherError> {
    let rgb_account = retrieve_account(sk).await.map_err(WatcherError::IO)?;

    let network = NETWORK.read().await.to_string();
    let network =
        Network::from_str(&network).map_err(|op| WatcherError::Validation(op.to_string()))?;
    let network = AddressNetwork::from(network);

    let wallet = match rgb_account.wallets.get(name) {
        Some(wallet) => wallet.to_owned(),
        _ => return Err(WatcherError::NoWatcher),
    };

    let iface_index = match iface {
        "RGB20" => 20,
        "RGB21" => 21,
        _ => 10,
    };

    let next_address = next_address(iface_index, wallet, network)
        .map_err(|op| WatcherError::Validation(op.to_string()))?;

    let resp = NextAddressResponse {
        address: next_address.address.to_string(),
        network: network.to_string(),
    };
    Ok(resp)
}

pub async fn watcher_next_utxo(
    sk: &str,
    name: &str,
    iface: &str,
) -> Result<NextUtxoResponse, WatcherError> {
    let mut rgb_account = retrieve_account(sk).await.map_err(WatcherError::IO)?;
    let iface_index = match iface {
        "RGB20" => 20,
        "RGB21" => 21,
        _ => 10,
    };

    let mut wallet = match rgb_account.wallets.get(name) {
        Some(wallet) => wallet.to_owned(),
        _ => return Err(WatcherError::NoWatcher),
    };

    let mut resolver = ExplorerResolver {
        explorer_url: BITCOIN_EXPLORER_API.read().await.to_string(),
        ..Default::default()
    };

    prefetch_resolver_utxos(
        iface_index,
        &mut wallet,
        &mut resolver,
        Some(RGB_DEFAULT_FETCH_LIMIT),
    )
    .await;
    prefetch_resolver_user_utxo_status(iface_index, &mut wallet, &mut resolver, true).await;
    sync_wallet(iface_index, &mut wallet, &mut resolver);

    let utxo = match next_utxo(iface_index, wallet.clone(), &mut resolver)
        .map_err(|op| WatcherError::Validation(op.to_string()))?
    {
        Some(next_utxo) => Some(UtxoResponse::with(
            next_utxo.outpoint,
            next_utxo.amount,
            next_utxo.status,
        )),
        _ => None,
    };

    rgb_account
        .wallets
        .insert(RGB_DEFAULT_NAME.to_string(), wallet);

    store_account(sk, rgb_account)
        .await
        .map_err(WatcherError::IO)?;

    Ok(NextUtxoResponse { utxo })
}

pub async fn watcher_unspent_utxos(
    sk: &str,
    name: &str,
    iface: &str,
) -> Result<NextUtxosResponse, WatcherError> {
    let mut rgb_account = retrieve_account(sk).await.map_err(WatcherError::IO)?;
    let mut wallet = match rgb_account.wallets.get(name) {
        Some(wallet) => wallet.to_owned(),
        _ => return Err(WatcherError::NoWatcher),
    };

    let iface_index = match iface {
        "RGB20" => 20,
        "RGB21" => 21,
        _ => 9,
    };

    let mut resolver = ExplorerResolver {
        explorer_url: BITCOIN_EXPLORER_API.read().await.to_string(),
        ..Default::default()
    };

    prefetch_resolver_utxos(
        iface_index,
        &mut wallet,
        &mut resolver,
        Some(RGB_DEFAULT_FETCH_LIMIT),
    )
    .await;
    prefetch_resolver_user_utxo_status(iface_index, &mut wallet, &mut resolver, true).await;
    sync_wallet(iface_index, &mut wallet, &mut resolver);

    let utxos: HashSet<UtxoResponse> = next_utxos(iface_index, wallet.clone(), &mut resolver)
        .map_err(|op| WatcherError::Validation(op.to_string()))?
        .into_iter()
        .map(|x| UtxoResponse::with(x.outpoint, x.amount, x.status))
        .collect();

    rgb_account
        .wallets
        .insert(RGB_DEFAULT_NAME.to_string(), wallet);

    store_account(sk, rgb_account)
        .await
        .map_err(WatcherError::IO)?;

    Ok(NextUtxosResponse {
        utxos: utxos.into_iter().collect(),
    })
}

pub async fn clear_stock(sk: &str) {
    store_rgb_stock(sk, Stock::default())
        .await
        .expect("unable clear stock");
}

pub async fn decode_invoice(invoice: String) -> Result<RgbInvoiceResponse> {
    let rgb_invoice = RgbInvoice::from_str(&invoice)?;

    let contract_id = rgb_invoice
        .contract
        .map(|x| x.to_string())
        .unwrap_or_default();

    let amount = match rgb_invoice.owned_state {
        TypedState::Amount(amount) => amount,
        TypedState::Data(_) => 1,
        _ => 0,
    };

    Ok(RgbInvoiceResponse {
        contract_id,
        amount,
    })
}<|MERGE_RESOLUTION|>--- conflicted
+++ resolved
@@ -742,342 +742,6 @@
     Ok(resp)
 }
 
-<<<<<<< HEAD
-pub async fn full_transfer_asset(
-    sk: &str,
-    request: FullRgbTransferRequest,
-) -> Result<RgbTransferResponse, TransferError> {
-    if let Err(err) = request.validate(&RGBContext::default()) {
-        let errors = err
-            .flatten()
-            .into_iter()
-            .map(|(f, e)| (f, e.to_string()))
-            .collect();
-        return Err(TransferError::Validation(errors));
-    }
-
-    let mut stock = retrieve_stock(sk, ASSETS_STOCK).await.map_err(|_| {
-        TransferError::Retrive(
-            CARBONADO_UNAVAILABLE.to_string(),
-            STOCK_UNAVAILABLE.to_string(),
-        )
-    })?;
-
-    let rgb_account = retrieve_wallets(sk, ASSETS_WALLETS).await.map_err(|_| {
-        TransferError::Retrive(
-            CARBONADO_UNAVAILABLE.to_string(),
-            WALLET_UNAVAILABLE.to_string(),
-        )
-    })?;
-
-    if rgb_account.wallets.get("default").is_none() {
-        return Err(TransferError::NoWatcher);
-    }
-
-    let wallet = Some(rgb_account.wallets.get("default").unwrap().to_owned());
-    let contract_id = ContractId::from_str(&request.contract_id).map_err(|_| {
-        let mut errors = BTreeMap::new();
-        errors.insert("contract_id".to_string(), "invalid contract id".to_string());
-        TransferError::Validation(errors)
-    })?;
-
-    let invoice = RgbInvoice::from_str(&request.rgb_invoice).map_err(|_| {
-        let mut errors = BTreeMap::new();
-        errors.insert(
-            "rgb_invoice".to_string(),
-            "invalid rgb invoice data".to_string(),
-        );
-        TransferError::Validation(errors)
-    })?;
-
-    let mut resolver = ExplorerResolver {
-        explorer_url: BITCOIN_EXPLORER_API.read().await.to_string(),
-        ..Default::default()
-    };
-
-    if let TypedState::Amount(target_amount) = invoice.owned_state {
-        let FullRgbTransferRequest {
-            contract_id: _,
-            iface,
-            rgb_invoice,
-            descriptor,
-            change_terminal,
-            fee,
-            mut bitcoin_changes,
-        } = request;
-
-        let wildcard_terminal = "/*/*";
-        let mut universal_desc = descriptor.to_string();
-        for contract_type in [
-            AssetType::RGB20,
-            AssetType::RGB21,
-            AssetType::Contract,
-            AssetType::Bitcoin,
-        ] {
-            let contract_index = contract_type as u32;
-            let terminal_step = format!("/{contract_index}/*");
-            if universal_desc.contains(&terminal_step) {
-                universal_desc = universal_desc.replace(&terminal_step, wildcard_terminal);
-                break;
-            }
-        }
-        let mut wallet = wallet.unwrap();
-        let mut all_unspents = vec![];
-
-        // Get All Assets UTXOs
-        let contract_index = if let "RGB20" = iface.as_str() {
-            AssetType::RGB20
-        } else {
-            AssetType::RGB21
-        };
-
-        let contract_index = contract_index as u32;
-        sync_wallet(contract_index, &mut wallet, &mut resolver);
-        prefetch_resolver_utxos(
-            contract_index,
-            &mut wallet,
-            &mut resolver,
-            Some(RGB_DEFAULT_FETCH_LIMIT),
-        )
-        .await;
-        prefetch_resolver_utxo_status(contract_index, &mut wallet, &mut resolver).await;
-
-        let contract = export_contract(
-            contract_id,
-            &mut stock,
-            &mut resolver,
-            &mut Some(wallet.clone()),
-        )
-        .map_err(TransferError::Export)?;
-
-        let allocations: Vec<AllocationDetail> = contract
-            .allocations
-            .into_iter()
-            .filter(|x| x.is_mine && !x.is_spent)
-            .collect();
-
-        let asset_total: u64 = allocations
-            .clone()
-            .into_iter()
-            .filter(|a| a.is_mine && !a.is_spent)
-            .map(|a| match a.value {
-                AllocationValue::Value(value) => value.to_owned(),
-                AllocationValue::UDA(_) => 1,
-            })
-            .sum();
-
-        if asset_total < target_amount {
-            let mut errors = BTreeMap::new();
-            errors.insert("rgb_invoice".to_string(), "insufficient state".to_string());
-            return Err(TransferError::Validation(errors));
-        }
-
-        let asset_unspent_utxos = &mut next_utxos(contract_index, wallet.clone(), &mut resolver)
-            .map_err(|_| {
-                TransferError::Retrive(
-                    "Esplora".to_string(),
-                    "Retrieve Unspent UTXO unavaliable".to_string(),
-                )
-            })?;
-
-        let mut asset_total = 0;
-        let mut asset_inputs = vec![];
-        let mut rng = StdRng::from_entropy();
-        let rnd_amount = rng.gen_range(600..1500);
-
-        let mut total_asset_bitcoin_unspend: u64 = 0;
-        let RgbDescr::Tapret(tapret_desc) = wallet.descr.clone();
-        for alloc in allocations.into_iter() {
-            let mut tapret = none!();
-            let mut terminal_indexes = alloc.derivation.split('/');
-            if let (_, Some(app), Some(index), _) = (
-                terminal_indexes.next(),
-                terminal_indexes.next(),
-                terminal_indexes.next(),
-                terminal_indexes.next(),
-            ) {
-                let app = u32::from_str(app).expect("invalid terminal app");
-                let index = u32::from_str(index).expect("invalid terminal index");
-                let derive_infos = tapret_desc.derive(app, 0..index);
-                if let Some((d, _)) = derive_infos
-                    .into_iter()
-                    .find(|(d, _)| d.terminal == TerminalPath { app, index } && d.tweak.is_some())
-                {
-                    if let Some(tweak) = d.tweak {
-                        tapret = Some(tweak.to_string());
-                    }
-                }
-            }
-
-            match alloc.value {
-                AllocationValue::Value(alloc_value) => {
-                    if asset_total >= target_amount {
-                        break;
-                    }
-
-                    let input = PsbtInputRequest {
-                        descriptor: SecretString(universal_desc.clone()),
-                        utxo: alloc.utxo.clone(),
-                        utxo_terminal: alloc.derivation,
-                        tapret,
-                    };
-                    if !asset_inputs
-                        .clone()
-                        .into_iter()
-                        .any(|x: PsbtInputRequest| x.utxo == alloc.utxo)
-                    {
-                        asset_inputs.push(input);
-                        total_asset_bitcoin_unspend += asset_unspent_utxos
-                            .clone()
-                            .into_iter()
-                            .filter(|x| {
-                                x.outpoint.to_string() == alloc.utxo.clone()
-                                    && alloc.is_mine
-                                    && !alloc.is_spent
-                            })
-                            .map(|x| x.amount)
-                            .sum::<u64>();
-                        asset_total += alloc_value;
-                    }
-                }
-                AllocationValue::UDA(_) => {
-                    let input = PsbtInputRequest {
-                        descriptor: SecretString(universal_desc.clone()),
-                        utxo: alloc.utxo.clone(),
-                        utxo_terminal: alloc.derivation,
-                        tapret,
-                    };
-                    if !asset_inputs
-                        .clone()
-                        .into_iter()
-                        .any(|x| x.utxo == alloc.utxo)
-                    {
-                        asset_inputs.push(input);
-                        total_asset_bitcoin_unspend += asset_unspent_utxos
-                            .clone()
-                            .into_iter()
-                            .filter(|x| {
-                                x.outpoint.to_string() == alloc.utxo.clone()
-                                    && alloc.is_mine
-                                    && !alloc.is_spent
-                            })
-                            .map(|x| x.amount)
-                            .sum::<u64>();
-                    }
-                    break;
-                }
-            }
-        }
-
-        // Get All Bitcoin UTXOs
-        let total_bitcoin_spend: u64 = bitcoin_changes
-            .clone()
-            .into_iter()
-            .map(|x| {
-                let recipient = AddressAmount::from_str(&x).expect("invalid address amount format");
-                recipient.amount
-            })
-            .sum();
-        let mut bitcoin_inputs = vec![];
-        if let PsbtFeeRequest::Value(fee_amount) = fee {
-            let bitcoin_indexes = [0, 1];
-            for bitcoin_index in bitcoin_indexes {
-                sync_wallet(bitcoin_index, &mut wallet, &mut resolver);
-                prefetch_resolver_utxos(
-                    bitcoin_index,
-                    &mut wallet,
-                    &mut resolver,
-                    Some(BITCOIN_DEFAULT_FETCH_LIMIT),
-                )
-                .await;
-                prefetch_resolver_utxo_status(bitcoin_index, &mut wallet, &mut resolver).await;
-
-                let mut unspent_utxos = next_utxos(bitcoin_index, wallet.clone(), &mut resolver)
-                    .map_err(|_| {
-                        TransferError::Retrive(
-                            "Esplora".to_string(),
-                            "Retrieve Unspent UTXO unavaliable".to_string(),
-                        )
-                    })?;
-
-                all_unspents.append(&mut unspent_utxos);
-            }
-
-            let mut bitcoin_total = total_asset_bitcoin_unspend;
-            for utxo in all_unspents {
-                if bitcoin_total > (fee_amount + rnd_amount) {
-                    break;
-                } else {
-                    bitcoin_total += utxo.amount;
-
-                    let TerminalPath { app, index } = utxo.derivation.terminal;
-                    let btc_input = PsbtInputRequest {
-                        descriptor: SecretString(universal_desc.clone()),
-                        utxo: utxo.outpoint.to_string(),
-                        utxo_terminal: format!("/{app}/{index}"),
-                        tapret: None,
-                    };
-                    if !bitcoin_inputs
-                        .clone()
-                        .into_iter()
-                        .any(|x: PsbtInputRequest| x.utxo == utxo.outpoint.to_string())
-                    {
-                        bitcoin_inputs.push(btc_input);
-                    }
-                }
-            }
-            if bitcoin_total < (fee_amount + rnd_amount + total_bitcoin_spend) {
-                let mut errors = BTreeMap::new();
-                errors.insert("bitcoin".to_string(), "insufficient satoshis".to_string());
-                return Err(TransferError::Validation(errors));
-            } else {
-                let network = NETWORK.read().await.to_string();
-                let network = Network::from_str(&network)
-                    .map_err(|err| TransferError::WrongNetwork(err.to_string()))?;
-
-                let network = AddressNetwork::from(network);
-
-                let change_address = get_address(1, 1, wallet, network)
-                    .map_err(|err| TransferError::WrongNetwork(err.to_string()))?
-                    .address;
-
-                let change_amount = bitcoin_total - (rnd_amount + fee_amount + total_bitcoin_spend);
-                let change_bitcoin = format!("{change_address}:{change_amount}");
-                bitcoin_changes.push(change_bitcoin);
-            }
-        }
-
-        let psbt_req = PsbtRequest {
-            asset_inputs,
-            bitcoin_inputs,
-            bitcoin_changes,
-            fee,
-            asset_descriptor_change: None,
-            asset_terminal_change: Some(change_terminal),
-        };
-
-        let psbt_response = create_psbt(sk, psbt_req).await?;
-        transfer_asset(
-            sk,
-            RgbTransferRequest {
-                rgb_invoice,
-                psbt: psbt_response.psbt,
-                terminal: psbt_response.terminal,
-            },
-        )
-        .await
-    } else {
-        let mut errors = BTreeMap::new();
-        errors.insert(
-            "rgb_invoice".to_string(),
-            "invalid rgb invoice data".to_string(),
-        );
-        Err(TransferError::Validation(errors))
-    }
-}
-
-=======
->>>>>>> 42107c3b
 pub async fn accept_transfer(
     sk: &str,
     request: AcceptRequest,
