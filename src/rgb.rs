use ::psbt::serialize::Serialize;
use amplify::{confinement::U16, hex::ToHex};
use anyhow::{anyhow, Result};
use bitcoin::Network;
use bitcoin_30::bip32::ExtendedPubKey;
use bitcoin_scripts::address::AddressNetwork;
use miniscript_crate::DescriptorPublicKey;
use rgbstd::{
    containers::BindleContent,
    contract::ContractId,
    persistence::{Stash, Stock},
};
use std::{collections::BTreeMap, str::FromStr};
use strict_encoding::StrictSerialize;

pub mod accept;
pub mod carbonado;
pub mod constants;
pub mod contract;
pub mod import;
pub mod issue;
pub mod prefetch;
pub mod psbt;
pub mod resolvers;
pub mod schemas;
pub mod structs;
pub mod transfer;
pub mod wallet;

use crate::{
    constants::{
        get_network,
        storage_keys::{ASSETS_STOCK, ASSETS_WALLETS},
        BITCOIN_EXPLORER_API, NETWORK,
    },
    rgb::{
        carbonado::{retrieve_stock, store_stock},
        issue::issue_contract as create_contract,
        psbt::{create_psbt as create_rgb_psbt, extract_commit},
        resolvers::ExplorerResolver,
        transfer::{
            accept_transfer as accept_rgb_transfer, create_invoice as create_rgb_invoice,
            pay_invoice,
        },
        wallet::list_allocations,
    },
    structs::{
        AcceptRequest, AcceptResponse, AssetType, ContractMetadata, ContractResponse,
        ContractsResponse, ImportRequest, InterfaceDetail, InterfacesResponse, InvoiceRequest,
        InvoiceResponse, IssueMetaRequest, IssueMetadata, IssueRequest, IssueResponse,
        NewCollectible, NextAddressResponse, NextUtxoResponse, NextUtxosResponse, PsbtRequest,
        PsbtResponse, ReIssueRequest, ReIssueResponse, RgbTransferRequest, RgbTransferResponse,
        SchemaDetail, SchemasResponse, UDADetail, WatcherDetailResponse, WatcherRequest,
        WatcherResponse, WatcherUtxoResponse,
    },
};

use self::{
    carbonado::{retrieve_wallets, store_wallets},
    constants::RGB_DEFAULT_NAME,
    contract::extract_contract_by_id,
    import::import_contract,
    prefetch::{
        prefetch_resolver_psbt, prefetch_resolver_rgb, prefetch_resolver_utxo_status,
        prefetch_resolver_utxos, prefetch_resolver_waddress, prefetch_resolver_wutxo,
    },
    psbt::{estimate_fee_tx, save_commit},
    wallet::{
        create_wallet, next_address, next_utxo, next_utxos, register_address, register_utxo,
        sync_wallet,
    },
};

/// RGB Operations
pub async fn issue_contract(sk: &str, request: IssueRequest) -> Result<IssueResponse> {
    let mut stock = retrieve_stock(sk, ASSETS_STOCK).await?;
    let mut rgb_account = retrieve_wallets(sk, ASSETS_WALLETS).await?;

<<<<<<< HEAD
    let resp = issue_rgb_contract(request, &mut stock, &mut rgb_account).await;
    store_stock(sk, ASSETS_STOCK, &stock).await?;
    store_wallets(sk, ASSETS_WALLETS, &rgb_account).await?;

    resp
}

pub async fn reissue_contract(sk: &str, request: ReIssueRequest) -> Result<ReIssueResponse> {
    let mut stock = Stock::default();
    let mut rgb_account = retrieve_wallets(sk, ASSETS_WALLETS).await?;

    let mut reissue_resp = vec![];
    for contract in request.contracts {
        let ContractResponse {
            ticker,
            name,
            description,
            supply,
            contract_id: _,
            iimpl_id: _,
            iface,
            precision,
            balance: _,
            allocations,
            contract: _,
            genesis: _,
            meta: contract_meta,
        } = contract;

        let seals: Vec<String> = allocations
            .into_iter()
            .map(|alloc| format!("tapret1st:{}", alloc.utxo))
            .collect();
        let seal = seals.first().unwrap().to_owned();

        let mut meta = None;
        if let Some(contract_meta) = contract_meta {
            meta = Some(match contract_meta.meta() {
                ContractMetadata::UDA(uda) => IssueMetaRequest(IssueMetadata::UDA(uda.media)),
                ContractMetadata::Collectible(colectibles) => {
                    let mut items = vec![];
                    for collectible_item in colectibles {
                        let UDADetail {
                            ticker,
                            name,
                            token_index: _,
                            description,
                            balance: _,
                            media,
                            allocations: _,
                        } = collectible_item;

                        let new_item = NewCollectible {
                            ticker,
                            name,
                            description,
                            media,
                        };

                        items.push(new_item);
                    }

                    IssueMetaRequest(IssueMetadata::Collectible(items))
                }
            })
        }

        let req = IssueRequest {
            ticker,
            name,
            description,
            supply,
            precision,
            iface,
            seal,
            meta,
        };

        let resp = issue_rgb_contract(req, &mut stock, &mut rgb_account)
            .await
            .expect("re-issue contract failed");
        reissue_resp.push(resp);
    }

    store_stock(sk, ASSETS_STOCK, &stock).await?;
    store_wallets(sk, ASSETS_WALLETS, &rgb_account).await?;

    Ok(ReIssueResponse {
        contracts: reissue_resp,
    })
}

async fn issue_rgb_contract(
    request: IssueRequest,
    stock: &mut Stock,
    rgb_account: &mut RgbAccount,
) -> Result<IssueResponse> {
=======
>>>>>>> dc788a92
    let IssueRequest {
        ticker,
        name,
        description,
        supply,
        precision,
        iface,
        seal,
        meta,
    } = request;

    // Prefetch
    let mut resolver = ExplorerResolver {
        explorer_url: BITCOIN_EXPLORER_API.read().await.to_string(),
        ..Default::default()
    };

    let network = get_network().await;
    let wallet = rgb_account.wallets.get("default");
    let mut wallet = match wallet {
        Some(wallet) => {
            let mut fetch_wallet = wallet.to_owned();
            for contract_type in [AssetType::RGB20, AssetType::RGB21] {
                prefetch_resolver_utxos(contract_type as u32, &mut fetch_wallet, &mut resolver)
                    .await;
            }

            Some(fetch_wallet)
        }
        _ => None,
    };

    let contract = create_contract(
        &ticker,
        &name,
        &description,
        precision,
        supply,
        &iface,
        &seal,
        &network,
        meta,
        &mut resolver,
        stock,
    )?;

    let ContractResponse {
        contract_id,
        iimpl_id,
        iface,
        ticker,
        name,
        description,
        supply,
        precision: _,
        balance: _,
        allocations: _,
        contract,
        genesis,
        meta,
    } = extract_contract_by_id(contract.contract_id(), stock, &mut resolver, &mut wallet)?;

    if let Some(wallet) = wallet {
        rgb_account
            .wallets
            .insert(RGB_DEFAULT_NAME.to_string(), wallet);
    };

    store_stock(sk, ASSETS_STOCK, &stock).await?;
    store_wallets(sk, ASSETS_WALLETS, &rgb_account).await?;

    Ok(IssueResponse {
        contract_id,
        iface,
        iimpl_id,
        ticker,
        name,
        description,
        supply,
        precision,
        contract,
        genesis,
        issue_utxo: seal.replace("tapret1st:", ""),
        meta,
    })
}

pub async fn reissue_contract(sk: &str, request: ReIssueRequest) -> Result<ReIssueResponse> {
    let mut stock = Stock::default().clone();
    let mut rgb_account = retrieve_wallets(sk, ASSETS_WALLETS).await?;

    // Prefetch
    let mut resolver = ExplorerResolver {
        explorer_url: BITCOIN_EXPLORER_API.read().await.to_string(),
        ..Default::default()
    };

    let mut reissue_resp = vec![];
    for contract in request.contracts {
        let ContractResponse {
            ticker,
            name,
            description,
            supply,
            contract_id: _,
            iimpl_id: _,
            iface,
            precision,
            balance: _,
            allocations,
            contract: _,
            genesis: _,
            meta: contract_meta,
        } = contract;

        let seals: Vec<String> = allocations
            .into_iter()
            .map(|alloc| format!("tapret1st:{}", alloc.utxo))
            .collect();
        let seal = seals.first().unwrap().to_owned();

        let mut meta = None;
        if let Some(contract_meta) = contract_meta {
            meta = Some(match contract_meta.meta() {
                ContractMetadata::UDA(uda) => IssueMetaRequest(IssueMetadata::UDA(uda.media)),
                ContractMetadata::Collectible(colectibles) => {
                    let mut items = vec![];
                    for collectible_item in colectibles {
                        let UDADetail {
                            ticker,
                            name,
                            token_index: _,
                            description,
                            balance: _,
                            media,
                            allocations: _,
                        } = collectible_item;

                        let new_item = NewCollectible {
                            ticker,
                            name,
                            description,
                            media,
                        };

                        items.push(new_item);
                    }

                    IssueMetaRequest(IssueMetadata::Collectible(items))
                }
            })
        }

        let network = get_network().await;
        let wallet = rgb_account.wallets.get("default");
        let mut wallet = match wallet {
            Some(wallet) => {
                let mut fetch_wallet = wallet.to_owned();
                for contract_type in [AssetType::RGB20, AssetType::RGB21] {
                    prefetch_resolver_utxos(contract_type as u32, &mut fetch_wallet, &mut resolver)
                        .await;
                }

                Some(fetch_wallet)
            }
            _ => None,
        };

        let contract = create_contract(
            &ticker,
            &name,
            &description,
            precision,
            supply,
            &iface,
            &seal,
            &network,
            meta,
            &mut resolver,
            &mut stock,
        )?;

        let ContractResponse {
            contract_id,
            iimpl_id,
            iface,
            ticker,
            name,
            description,
            supply,
            precision: _,
            balance: _,
            allocations: _,
            contract,
            genesis,
            meta,
        } = extract_contract_by_id(
            contract.contract_id(),
            &mut stock,
            &mut resolver,
            &mut wallet,
        )?;

        if let Some(wallet) = wallet {
            rgb_account
                .wallets
                .insert(RGB_DEFAULT_NAME.to_string(), wallet);
        };

        reissue_resp.push(IssueResponse {
            contract_id,
            iface,
            iimpl_id,
            ticker,
            name,
            description,
            supply,
            precision,
            contract,
            genesis,
            issue_utxo: seal.replace("tapret1st:", ""),
            meta,
        });
    }

    store_stock(sk, ASSETS_STOCK, &stock).await?;
    store_wallets(sk, ASSETS_WALLETS, &rgb_account).await?;

    Ok(ReIssueResponse {
        contracts: reissue_resp,
    })
}

pub async fn create_invoice(sk: &str, request: InvoiceRequest) -> Result<InvoiceResponse> {
    let InvoiceRequest {
        contract_id,
        iface,
        seal,
        amount,
        params,
    } = request;
    let mut stock = retrieve_stock(sk, ASSETS_STOCK).await?;

    let invoice = create_rgb_invoice(&contract_id, &iface, amount, &seal, params, &mut stock)?;

    store_stock(sk, ASSETS_STOCK, &stock).await?;

    Ok(InvoiceResponse {
        invoice: invoice.to_string(),
    })
}

pub async fn create_psbt(sk: &str, request: PsbtRequest) -> Result<PsbtResponse> {
    let PsbtRequest {
        descriptor_pub,
        inputs,
        bitcoin_changes,
        change_index,
        fee,
    } = request;

    let stock = retrieve_stock(sk, ASSETS_STOCK).await?;
    let rgb_account = retrieve_wallets(sk, ASSETS_WALLETS).await?;

    // Prefetch
    let mut resolver = ExplorerResolver {
        explorer_url: BITCOIN_EXPLORER_API.read().await.to_string(),
        ..Default::default()
    };
    for asset_utxo in inputs.clone() {
        prefetch_resolver_psbt(&asset_utxo.asset_utxo, &mut resolver).await;
    }

    let bitcoin_inputs: BTreeMap<String, String> = inputs
        .clone()
        .into_iter()
        .map(|input| (input.asset_utxo, input.asset_utxo_terminal))
        .collect();
    // Retrieve transaction fee
    let fee = match fee {
        Some(fee) => fee,
        _ => estimate_fee_tx(
            &descriptor_pub,
            bitcoin_inputs,
            bitcoin_changes.clone(),
            change_index,
            &mut resolver,
        ),
    };

    let asset_inputs: Vec<(String, String, Option<String>)> = inputs
        .into_iter()
        .map(|input| (input.asset_utxo, input.asset_utxo_terminal, input.tapret))
        .collect();

    let wallet = rgb_account.wallets.get("default");
    let (psbt_file, change_terminal) = create_rgb_psbt(
        descriptor_pub.0.to_string(),
        asset_inputs,
        change_index,
        bitcoin_changes,
        fee,
        wallet.cloned(),
        &resolver,
    )?;

    let psbt = PsbtResponse {
        psbt: Serialize::serialize(&psbt_file).to_hex(),
        terminal: change_terminal,
    };

    store_stock(sk, ASSETS_STOCK, &stock).await?;

    Ok(psbt)
}

pub async fn transfer_asset(sk: &str, request: RgbTransferRequest) -> Result<RgbTransferResponse> {
    let mut stock = retrieve_stock(sk, ASSETS_STOCK).await?;
    let mut rgb_account = retrieve_wallets(sk, ASSETS_WALLETS).await?;

    let RgbTransferRequest {
        rgb_invoice,
        psbt,
        terminal,
    } = request;
    let (psbt, transfer) = pay_invoice(rgb_invoice, psbt, &mut stock)?;

    // Save Commit
    let commit = extract_commit(psbt.clone())?;
    let wallet = rgb_account.wallets.get("default");
    if let Some(wallet) = wallet {
        let mut wallet = wallet.to_owned();
        save_commit(&terminal, commit.clone(), &mut wallet);

        rgb_account
            .wallets
            .insert("default".to_string(), wallet.clone());

        store_wallets(sk, ASSETS_WALLETS, &rgb_account).await?;
    };

    let commit_hex = commit.to_hex();
    let psbt_hex = psbt.to_string();
    let consig = RgbTransferResponse {
        consig_id: transfer.bindle_id().to_string(),
        consig: transfer
            .to_strict_serialized::<U16>()
            .expect("invalid transfer serialization")
            .to_hex(),
        psbt: psbt_hex,
        commit: commit_hex,
    };

    store_stock(sk, ASSETS_STOCK, &stock).await?;

    Ok(consig)
}

pub async fn accept_transfer(sk: &str, request: AcceptRequest) -> Result<AcceptResponse> {
    let AcceptRequest { consignment, force } = request;
    let mut stock = retrieve_stock(sk, ASSETS_STOCK).await?;

    // Prefetch
    let mut resolver = ExplorerResolver {
        explorer_url: BITCOIN_EXPLORER_API.read().await.to_string(),
        ..Default::default()
    };
    prefetch_resolver_rgb(&consignment, &mut resolver).await;

    let resp = match accept_rgb_transfer(consignment, force, &mut resolver, &mut stock) {
        Ok(transfer) => AcceptResponse {
            contract_id: transfer.contract_id().to_string(),
            transfer_id: transfer.transfer_id().to_string(),
            valid: true,
        },
        Err((transfer, _)) => AcceptResponse {
            contract_id: transfer.contract_id().to_string(),
            transfer_id: transfer.transfer_id().to_string(),
            valid: false,
        },
    };

    store_stock(sk, ASSETS_STOCK, &stock).await?;

    Ok(resp)
}

pub async fn get_contract(sk: &str, contract_id: &str) -> Result<ContractResponse> {
    let mut stock = retrieve_stock(sk, ASSETS_STOCK).await?;
    let mut rgb_account = retrieve_wallets(sk, ASSETS_WALLETS).await?;

    let mut resolver = ExplorerResolver {
        explorer_url: BITCOIN_EXPLORER_API.read().await.to_string(),
        ..Default::default()
    };

    let wallet = rgb_account.wallets.get("default");
    let mut wallet = match wallet {
        Some(wallet) => {
            let mut fetch_wallet = wallet.to_owned();
            for contract_type in [AssetType::RGB20, AssetType::RGB21] {
                prefetch_resolver_utxos(contract_type as u32, &mut fetch_wallet, &mut resolver)
                    .await;
            }

            Some(fetch_wallet)
        }
        _ => None,
    };

    let contract_id = ContractId::from_str(contract_id)?;
    let contract = extract_contract_by_id(contract_id, &mut stock, &mut resolver, &mut wallet)?;

    if let Some(wallet) = wallet {
        rgb_account
            .wallets
            .insert(RGB_DEFAULT_NAME.to_string(), wallet);
        store_wallets(sk, ASSETS_WALLETS, &rgb_account).await?;
    };

    Ok(contract)
}

pub async fn list_contracts(sk: &str) -> Result<ContractsResponse> {
    let mut stock = retrieve_stock(sk, ASSETS_STOCK).await?;
    let mut rgb_account = retrieve_wallets(sk, ASSETS_WALLETS).await?;

    // Prefetch
    let mut resolver = ExplorerResolver {
        explorer_url: BITCOIN_EXPLORER_API.read().await.to_string(),
        ..Default::default()
    };

    let wallet = rgb_account.wallets.get("default");
    let mut wallet = match wallet {
        Some(wallet) => {
            let mut fetch_wallet = wallet.to_owned();
            for contract_type in [AssetType::RGB20, AssetType::RGB21] {
                prefetch_resolver_utxos(contract_type as u32, &mut fetch_wallet, &mut resolver)
                    .await;
            }
            Some(fetch_wallet)
        }
        _ => None,
    };

    let mut contracts = vec![];

    for contract_id in stock.contract_ids().expect("invalid contracts state") {
        let resp = extract_contract_by_id(contract_id, &mut stock, &mut resolver, &mut wallet)?;
        contracts.push(resp);
    }

    if let Some(wallet) = wallet {
        rgb_account
            .wallets
            .insert(RGB_DEFAULT_NAME.to_string(), wallet);
        store_wallets(sk, ASSETS_WALLETS, &rgb_account).await?;
    };

    Ok(ContractsResponse { contracts })
}

pub async fn list_interfaces(sk: &str) -> Result<InterfacesResponse> {
    let stock = retrieve_stock(sk, ASSETS_STOCK).await?;

    let mut interfaces = vec![];
    for schema_id in stock.schema_ids().expect("invalid schemas state") {
        let schema = stock.schema(schema_id).expect("invalid schemas state");
        for (iface_id, iimpl) in schema.clone().iimpls.into_iter() {
            let face = stock.iface_by_id(iface_id).expect("invalid iface state");

            let item = InterfaceDetail {
                name: face.name.to_string(),
                iface: iface_id.to_string(),
                iimpl: iimpl.impl_id().to_string(),
            };
            interfaces.push(item)
        }
    }

    Ok(InterfacesResponse { interfaces })
}

pub async fn list_schemas(sk: &str) -> Result<SchemasResponse> {
    let stock = retrieve_stock(sk, ASSETS_STOCK).await?;

    let mut schemas = vec![];
    for schema_id in stock.schema_ids().expect("invalid schemas state") {
        let schema = stock.schema(schema_id).expect("invalid schemas state");
        let mut ifaces = vec![];
        for (iface_id, _) in schema.clone().iimpls.into_iter() {
            let face = stock.iface_by_id(iface_id).expect("invalid iface state");
            ifaces.push(face.name.to_string());
        }
        schemas.push(SchemaDetail {
            schema: schema_id.to_string(),
            ifaces,
        })
    }

    Ok(SchemasResponse { schemas })
}

pub async fn import(sk: &str, request: ImportRequest) -> Result<ContractResponse> {
    let ImportRequest { data, import } = request;
    let mut stock = retrieve_stock(sk, ASSETS_STOCK).await?;
    let mut rgb_account = retrieve_wallets(sk, ASSETS_WALLETS).await?;

    // Prefetch
    let mut resolver = ExplorerResolver {
        explorer_url: BITCOIN_EXPLORER_API.read().await.to_string(),
        ..Default::default()
    };
    prefetch_resolver_rgb(&data, &mut resolver).await;

    let wallet = rgb_account.wallets.get("default");
    let mut wallet = match wallet {
        Some(wallet) => {
            let mut fetch_wallet = wallet.to_owned();
            prefetch_resolver_utxos(import as u32, &mut fetch_wallet, &mut resolver).await;
            Some(fetch_wallet)
        }
        _ => None,
    };

    let contract = import_contract(&data, &mut stock, &mut resolver)?;
    let resp = extract_contract_by_id(
        contract.contract_id(),
        &mut stock,
        &mut resolver,
        &mut wallet,
    )?;

    store_stock(sk, ASSETS_STOCK, &stock).await?;
    if let Some(wallet) = wallet {
        rgb_account
            .wallets
            .insert(RGB_DEFAULT_NAME.to_string(), wallet);
        store_wallets(sk, ASSETS_WALLETS, &rgb_account).await?;
    };

    Ok(resp)
}

pub async fn create_watcher(sk: &str, request: WatcherRequest) -> Result<WatcherResponse> {
    let WatcherRequest { name, xpub, force } = request;
    let mut rgb_account = retrieve_wallets(sk, ASSETS_WALLETS).await?;

    if rgb_account.wallets.contains_key(&name) && force {
        rgb_account.wallets.remove(&name);
    }

    if !rgb_account.wallets.contains_key(&name) {
        let xdesc = DescriptorPublicKey::from_str(&xpub)?;
        if let DescriptorPublicKey::XPub(xpub) = xdesc {
            let xpub = xpub.xkey;
            let xpub = ExtendedPubKey::from_str(&xpub.to_string())?;
            create_wallet(&name, xpub, &mut rgb_account.wallets)?;
        }
    }

    store_wallets(sk, ASSETS_WALLETS, &rgb_account).await?;
    Ok(WatcherResponse { name })
}

pub async fn clear_watcher(sk: &str, name: &str) -> Result<WatcherResponse> {
    let mut rgb_account = retrieve_wallets(sk, ASSETS_WALLETS).await?;

    if rgb_account.wallets.contains_key(name) {
        rgb_account.wallets.remove(name);
    }

    store_wallets(sk, ASSETS_WALLETS, &rgb_account).await?;
    Ok(WatcherResponse {
        name: name.to_string(),
    })
}

pub async fn watcher_details(sk: &str, name: &str) -> Result<WatcherDetailResponse> {
    let mut stock = retrieve_stock(sk, ASSETS_STOCK).await?;
    let mut rgb_account = retrieve_wallets(sk, ASSETS_WALLETS).await?;

    let wallet = match rgb_account.wallets.get(name) {
        Some(wallet) => Ok(wallet.to_owned()),
        _ => Err(anyhow!("Wallet watcher not found")),
    };
    let mut wallet = wallet?;

    // Prefetch
    let mut resolver = ExplorerResolver {
        explorer_url: BITCOIN_EXPLORER_API.read().await.to_string(),
        ..Default::default()
    };

    let mut allocations = vec![];
    for contract_type in [AssetType::RGB20, AssetType::RGB21] {
        let iface_index = contract_type as u32;
        prefetch_resolver_utxos(iface_index, &mut wallet, &mut resolver).await;
        prefetch_resolver_utxo_status(iface_index, &mut wallet, &mut resolver).await;
        let result = list_allocations(&mut wallet, &mut stock, iface_index, &mut resolver)?;
        allocations.extend(result);
    }

    let resp = WatcherDetailResponse {
        contracts: allocations,
    };
    store_stock(sk, ASSETS_STOCK, &stock).await?;

    rgb_account
        .wallets
        .insert(RGB_DEFAULT_NAME.to_string(), wallet);
    store_wallets(sk, ASSETS_WALLETS, &rgb_account).await?;
    Ok(resp)
}

pub async fn watcher_address(sk: &str, name: &str, address: &str) -> Result<WatcherUtxoResponse> {
    let rgb_account = retrieve_wallets(sk, ASSETS_WALLETS).await?;

    let mut resp = WatcherUtxoResponse::default();
    if let Some(wallet) = rgb_account.wallets.get(name) {
        // Prefetch
        let mut resolver = ExplorerResolver {
            explorer_url: BITCOIN_EXPLORER_API.read().await.to_string(),
            ..Default::default()
        };

        let asset_indexes: Vec<u32> = [0, 1, 9, 20, 21].to_vec();
        let mut wallet = wallet.to_owned();

        prefetch_resolver_waddress(address, &mut wallet, &mut resolver, Some(20)).await;
        resp.utxos =
            register_address(address, asset_indexes, &mut wallet, &mut resolver, Some(20))?
                .into_iter()
                .map(|utxo| utxo.outpoint.to_string())
                .collect();
    };

    Ok(resp)
}

pub async fn watcher_utxo(sk: &str, name: &str, utxo: &str) -> Result<WatcherUtxoResponse> {
    let rgb_account = retrieve_wallets(sk, ASSETS_WALLETS).await?;

    let mut resp = WatcherUtxoResponse::default();
    if let Some(wallet) = rgb_account.wallets.get(name) {
        // Prefetch
        let mut resolver = ExplorerResolver {
            explorer_url: BITCOIN_EXPLORER_API.read().await.to_string(),
            ..Default::default()
        };
        let network = NETWORK.read().await.to_string();
        let network = Network::from_str(&network)?;
        let network = AddressNetwork::from(network);

        let asset_indexes: Vec<u32> = [0, 1, 9, 20, 21].to_vec();
        let mut wallet = wallet.to_owned();

        prefetch_resolver_wutxo(utxo, network, &mut wallet, &mut resolver, Some(20)).await;
        resp.utxos = register_utxo(
            utxo,
            network,
            asset_indexes,
            &mut wallet,
            &mut resolver,
            Some(20),
        )?
        .into_iter()
        .map(|utxo| utxo.outpoint.to_string())
        .collect();
    };

    Ok(resp)
}

pub async fn watcher_next_address(
    sk: &str,
    name: &str,
    iface: &str,
) -> Result<NextAddressResponse> {
    let rgb_account = retrieve_wallets(sk, ASSETS_WALLETS).await?;

    let network = NETWORK.read().await.to_string();
    let network = Network::from_str(&network)?;
    let network = AddressNetwork::from(network);

    let wallet = match rgb_account.wallets.get(name) {
        Some(wallet) => Ok(wallet.to_owned()),
        _ => Err(anyhow!("Wallet watcher not found")),
    };

    let iface_index = match iface {
        "RGB20" => 20,
        "RGB21" => 21,
        _ => 9,
    };

    let wallet = wallet?;
    let next_address = next_address(iface_index, wallet, network)?;

    let resp = NextAddressResponse {
        address: next_address.address.to_string(),
        network: network.to_string(),
    };
    Ok(resp)
}

pub async fn watcher_next_utxo(sk: &str, name: &str, iface: &str) -> Result<NextUtxoResponse> {
    let mut rgb_account = retrieve_wallets(sk, ASSETS_WALLETS).await?;
    let wallet = match rgb_account.wallets.get(name) {
        Some(wallet) => Ok(wallet.to_owned()),
        _ => Err(anyhow!("Wallet watcher not found")),
    };

    let iface_index = match iface {
        "RGB20" => 20,
        "RGB21" => 21,
        _ => 9,
    };

    let mut wallet = wallet?;

    // Prefetch
    let mut resolver = ExplorerResolver {
        explorer_url: BITCOIN_EXPLORER_API.read().await.to_string(),
        ..Default::default()
    };

    prefetch_resolver_utxos(iface_index, &mut wallet, &mut resolver).await;
    prefetch_resolver_utxo_status(iface_index, &mut wallet, &mut resolver).await;

    sync_wallet(iface_index, &mut wallet, &mut resolver);
    let utxo = match next_utxo(iface_index, wallet.clone(), &mut resolver)? {
        Some(next_utxo) => next_utxo.outpoint.to_string(),
        _ => String::new(),
    };

    rgb_account
        .wallets
        .insert(RGB_DEFAULT_NAME.to_string(), wallet);
    store_wallets(sk, ASSETS_WALLETS, &rgb_account).await?;

    Ok(NextUtxoResponse { utxo })
}

pub async fn watcher_unspent_utxo(sk: &str, name: &str, iface: &str) -> Result<NextUtxosResponse> {
    let mut rgb_account = retrieve_wallets(sk, ASSETS_WALLETS).await?;
    let wallet = match rgb_account.wallets.get(name) {
        Some(wallet) => Ok(wallet.to_owned()),
        _ => Err(anyhow!("Wallet watcher not found")),
    };

    let iface_index = match iface {
        "RGB20" => 20,
        "RGB21" => 21,
        _ => 9,
    };

    let mut wallet = wallet?;

    // Prefetch
    let mut resolver = ExplorerResolver {
        explorer_url: BITCOIN_EXPLORER_API.read().await.to_string(),
        ..Default::default()
    };

    prefetch_resolver_utxos(iface_index, &mut wallet, &mut resolver).await;
    prefetch_resolver_utxo_status(iface_index, &mut wallet, &mut resolver).await;

    sync_wallet(iface_index, &mut wallet, &mut resolver);
    let utxos = next_utxos(iface_index, wallet.clone(), &mut resolver)?
        .into_iter()
        .map(|x| x.outpoint.to_string())
        .collect();

    rgb_account
        .wallets
        .insert(RGB_DEFAULT_NAME.to_string(), wallet);
    store_wallets(sk, ASSETS_WALLETS, &rgb_account).await?;

    Ok(NextUtxosResponse { utxos })
}

pub async fn clear_stock(sk: &str) {
    store_stock(sk, ASSETS_STOCK, &Stock::default())
        .await
        .expect("unable store stock");
}<|MERGE_RESOLUTION|>--- conflicted
+++ resolved
@@ -76,106 +76,6 @@
     let mut stock = retrieve_stock(sk, ASSETS_STOCK).await?;
     let mut rgb_account = retrieve_wallets(sk, ASSETS_WALLETS).await?;
 
-<<<<<<< HEAD
-    let resp = issue_rgb_contract(request, &mut stock, &mut rgb_account).await;
-    store_stock(sk, ASSETS_STOCK, &stock).await?;
-    store_wallets(sk, ASSETS_WALLETS, &rgb_account).await?;
-
-    resp
-}
-
-pub async fn reissue_contract(sk: &str, request: ReIssueRequest) -> Result<ReIssueResponse> {
-    let mut stock = Stock::default();
-    let mut rgb_account = retrieve_wallets(sk, ASSETS_WALLETS).await?;
-
-    let mut reissue_resp = vec![];
-    for contract in request.contracts {
-        let ContractResponse {
-            ticker,
-            name,
-            description,
-            supply,
-            contract_id: _,
-            iimpl_id: _,
-            iface,
-            precision,
-            balance: _,
-            allocations,
-            contract: _,
-            genesis: _,
-            meta: contract_meta,
-        } = contract;
-
-        let seals: Vec<String> = allocations
-            .into_iter()
-            .map(|alloc| format!("tapret1st:{}", alloc.utxo))
-            .collect();
-        let seal = seals.first().unwrap().to_owned();
-
-        let mut meta = None;
-        if let Some(contract_meta) = contract_meta {
-            meta = Some(match contract_meta.meta() {
-                ContractMetadata::UDA(uda) => IssueMetaRequest(IssueMetadata::UDA(uda.media)),
-                ContractMetadata::Collectible(colectibles) => {
-                    let mut items = vec![];
-                    for collectible_item in colectibles {
-                        let UDADetail {
-                            ticker,
-                            name,
-                            token_index: _,
-                            description,
-                            balance: _,
-                            media,
-                            allocations: _,
-                        } = collectible_item;
-
-                        let new_item = NewCollectible {
-                            ticker,
-                            name,
-                            description,
-                            media,
-                        };
-
-                        items.push(new_item);
-                    }
-
-                    IssueMetaRequest(IssueMetadata::Collectible(items))
-                }
-            })
-        }
-
-        let req = IssueRequest {
-            ticker,
-            name,
-            description,
-            supply,
-            precision,
-            iface,
-            seal,
-            meta,
-        };
-
-        let resp = issue_rgb_contract(req, &mut stock, &mut rgb_account)
-            .await
-            .expect("re-issue contract failed");
-        reissue_resp.push(resp);
-    }
-
-    store_stock(sk, ASSETS_STOCK, &stock).await?;
-    store_wallets(sk, ASSETS_WALLETS, &rgb_account).await?;
-
-    Ok(ReIssueResponse {
-        contracts: reissue_resp,
-    })
-}
-
-async fn issue_rgb_contract(
-    request: IssueRequest,
-    stock: &mut Stock,
-    rgb_account: &mut RgbAccount,
-) -> Result<IssueResponse> {
-=======
->>>>>>> dc788a92
     let IssueRequest {
         ticker,
         name,
