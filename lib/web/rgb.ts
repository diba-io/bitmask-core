--- conflicted
+++ resolved
@@ -33,10 +33,6 @@
 ): Promise<SignedPsbtResponse> =>
   JSON.parse(await BMC.psbt_sign_and_publish_file(nostrHexSk, request));
 
-<<<<<<< HEAD
-
-=======
->>>>>>> 895de995
 export const transferAsset = async (
   nostrHexSk: string,
   request: RgbTransferRequest
